# CBC Registration System - Deployment Guide
<<<<<<< HEAD
<!-- Updated by Claude AI on 2025-11-30 -->
=======
<!-- Updated by Claude AI on 2025-10-30 -->
>>>>>>> a269e1ad

## About This Guide

This guide helps you deploy and maintain the Christmas Bird Count registration system. It's written for volunteers with basic computer skills who may not have cloud engineering experience.

**If you're starting a new registration season**, jump to [Annual Season Start](#annual-season-start) below.

**If this is your first time deploying the system**:
1. Complete the [Deployment Planning Worksheet](DEPLOYMENT_WORKSHEET.md) to organize all configuration values
2. Follow the [Initial Setup](#initial-setup-first-time-only) steps below

**For technical details and troubleshooting**, see [DEPLOYMENT_TECHNICAL_REFERENCE.md](DEPLOYMENT_TECHNICAL_REFERENCE.md).

---

## Annual Season Start

**When to do this**: At the beginning of each registration season (typically October/November)

**What you need**:
- Access to a computer with command line
- Google Cloud login credentials
- 15 minutes

**Steps:**

### 1. Verify Database Indexes

Database indexes ensure the registration system runs quickly. Each year, new collections are created automatically, and indexes must be set up for these collections.

```bash
# Make sure you're logged in to Google Cloud
gcloud auth login
gcloud auth application-default login

# Run the index verification script for the test environment
python utils/verify_indexes.py <TEST-DATABASE>  # Example: my-club-test

# If test looks good, run for production
python utils/verify_indexes.py <PROD-DATABASE>  # Example: my-club-register
```

**What you'll see:**
- The script checks if this year's collections exist
- If collections don't exist yet, you'll be prompted to register yourself first
- The script will create any missing indexes automatically
- Index creation takes a few minutes (happens in the background)

**Expected output:**
```
[OK] participants_2025 exists
[OK] removal_log_2025 exists
[OK] Identity-based queries
[NEW] New indexes created: 5
SUCCESS: All indexes are ready!
```

### 2. Test the Registration Form

Visit your test site and register yourself:
- **Test site**: `https://<TEST-DOMAIN>`  (Example: `https://cbc-test.myclub.org`)
- Fill out the registration form
- Verify you receive a confirmation
- Check that you appear in the admin interface

<<<<<<< HEAD
### 3. Configure Area Signup Types

By default, all count areas allow participant self-registration. However, you may need to restrict some areas to admin-only assignment (for example, areas accessible only by boat or requiring special permits like airports).

**To configure areas:**

1. Log in to the admin interface using an admin account
2. Go to the **Open/Close Areas** page (found in Quick Actions on the Dashboard, or in the Admin Navigation)
3. On this page you'll see:
   - An interactive map showing area status (green = open, yellow = admin-only)
   - A table with all areas and radio buttons to set their registration status
4. For each area:
   - Select **Open** if participants can register directly for this area
   - Select **Admin Only** if only admins should assign participants to this area
5. Changes take effect immediately - no deployment required

**Common scenarios:**
- **Boat-based areas** (like marine boundary surveys): Set to "Admin Only"
- **Airport areas** (requiring special access): Set to "Admin Only"
- **Areas with limited volunteer capacity**: Set to "Admin Only" to manage assignments manually
- **Area Leader doesn't want more volunteers**: Set to "Admin Only" to manage assignments manually
- **Regular areas**: Leave as "Open"
=======
### 3. Update Count Date

The count date displayed on the registration form must be updated each year:

1. Edit `config/organization.py`
2. Update the `YEARLY_COUNT_DATES` dictionary with your count's date for the current year
   - Format: `YYYY-MM-DD` (e.g., `'2025': '2025-12-20'`)
   - The system will automatically format it as "Saturday, December 20, 2025" on the registration page
3. Deploy the updated code (see [Deploying Updates](#deploying-updates))

**Example:**
```python
YEARLY_COUNT_DATES = {
    2024: '2024-12-14',
    2025: '2025-12-20',  # Add the current year's count date here
}
```
>>>>>>> a269e1ad

### 4. Update Admin Accounts (if needed)

If your coordinators have changed, update the admin list:

1. Edit `config/admins.py`
2. Update the `PRODUCTION_ADMIN_EMAILS` list
3. Deploy the updated code (see [Deploying Updates](#deploying-updates))

### 5. Deploy to Production

Once testing is complete:

```bash
# Deploy to production
./deploy.sh production
```

Wait 2-3 minutes for deployment to complete, then test the production registration form.

### 6. Share Registration URL

Send participants to:
- **Production**: `https://<PROD-DOMAIN>`  (Example: `https://cbc-registration.myclub.org`)

---

## Deploying Updates

**When to do this**: When you need to deploy code changes or configuration updates

```bash
# Deploy to test environment (always test first!)
./deploy.sh test

# After testing, deploy to production
./deploy.sh production

# Or deploy to both at once
./deploy.sh both
```

**Deployment takes 2-3 minutes**. You'll see build progress and a success message with the service URL.

---

## Common Tasks

### Viewing Application Logs

If you need to troubleshoot issues:

```bash
# View recent logs (test)
gcloud run services logs read <TEST-SERVICE> --region=us-west1 --limit=50

# View recent logs (production)
gcloud run services logs read <PROD-SERVICE> --region=us-west1 --limit=50

# Watch logs in real-time (test)
gcloud run services logs tail <TEST-SERVICE> --region=us-west1
```

### Checking Service Status

```bash
# Check test service
gcloud run services describe <TEST-SERVICE> --region=us-west1

# Check production service
gcloud run services describe <PROD-SERVICE> --region=us-west1
```

### Exporting Participant Data

Use the admin interface at `/admin` to export CSV files of:
- All participants
- Area leaders
- Participants by area

---

## Initial Setup (First Time Only)

**When to do this**: Only when deploying the system for the first time

**What you need**:
- Google Cloud account with billing enabled
- Domain name for your organization
- 2-3 hours for complete setup

> [!CAUTION]
> The macOS and Linux instructions were generated by Claude.ai and are completely untested. 
> Development and testing were done on Windows.
> 
### 1. Install Google Cloud CLI

#### Windows
1. Download from https://cloud.google.com/sdk/docs/install
2. Run the installer
3. Restart PowerShell

#### macOS
```bash
brew install google-cloud-sdk
```

#### Linux (Ubuntu/Debian)
```bash
echo "deb [signed-by=/usr/share/keyrings/cloud.google.gpg] https://packages.cloud.google.com/apt cloud-sdk main" | sudo tee -a /etc/apt/sources.list.d/google-cloud-sdk.list
curl https://packages.cloud.google.com/apt/doc/apt-key.gpg | sudo apt-key --keyring /usr/share/keyrings/cloud.google.gpg add -
sudo apt-get update && sudo apt-get install google-cloud-cli
```

### 2. Authenticate with Google Cloud

```bash
# Log in to Google Cloud
gcloud auth login
```

### 3. Create Your Google Cloud Project

You need to create a new project for your bird count registration system.

#### Using Google Cloud Console (Recommended for beginners)

1. Go to https://console.cloud.google.com
2. Click the project dropdown at the top (or "Select a project")
3. Click "New Project"
4. Enter project details:
   - **Project name**: A descriptive name (e.g., "My Club CBC Registration")
   - **Project ID**: A unique identifier (e.g., `my-club-cbc-registration`)
     - This ID must be globally unique across all Google Cloud
     - Use lowercase letters, numbers, and hyphens only
     - Cannot be changed after creation
   - **Organization/Billing**: Select your billing account
5. Click "Create"
6. Wait for the project to be created (takes a few seconds)



### 4. Set Your Active Project

```bash
# Set your project ID (use the Project ID from step 3)
gcloud config set project <YOUR-PROJECT-ID>  # Example: my-club-cbc-registration

# Verify the configuration
gcloud config list
```

You should see output showing your project ID and account.

**Update Application Default Credentials:**

If you see a warning about quota project mismatch, update your Application Default Credentials:

```bash
# Update ADC quota project to match your active project
gcloud auth application-default set-quota-project <YOUR-PROJECT-ID>
```

This ensures that local development tools (like the database setup scripts) use the correct project for billing and quotas.

### 5. Enable Required Services
Enable services for the current google cloud project:
```bash
gcloud services enable run.googleapis.com
gcloud services enable firestore.googleapis.com
gcloud services enable cloudbuild.googleapis.com
gcloud services enable secretmanager.googleapis.com
gcloud services enable cloudscheduler.googleapis.com
```

### 6. Configure Your Organization

Edit `config/organization.py` with your club's details:
- Organization name
- Contact emails
- Domain names
- Timezone

See [DEPLOYMENT_TECHNICAL_REFERENCE.md](DEPLOYMENT_TECHNICAL_REFERENCE.md) for detailed configuration instructions.

### 7. Create Firestore Databases

```bash
# Install Python dependencies
pip install -r utils/requirements.txt

# Create databases (names configured in config/database.py)
python utils/setup_databases.py
```

This creates two databases with names you configured (e.g., `my-club-test` and `my-club-register`).

### 8. Set Up SMTP2GO Email Secrets

**IMPORTANT:** This step must be completed before OAuth setup and deployment.

The application uses SMTP2GO for sending email notifications to area leaders and participants.

```bash
# Run the SMTP secrets setup script
./utils/setup_smtp_secrets.sh
```

The script will prompt you for:
- SMTP2GO username
- SMTP2GO password (entered securely, not displayed)

**To get SMTP2GO credentials:**
1. Sign up for a free account at https://www.smtp2go.com
2. Verify your sending domain
3. Get your SMTP username and password from the SMTP2GO dashboard

**Notes:**
- If you don't have SMTP2GO credentials yet, you can use placeholder values for initial testing
- Email functionality won't work until real credentials are configured
- The system currently supports SMTP2GO only (other providers can be added in future)

### 9. Set Up OAuth Authentication

OAuth allows admins and area leaders to log in with Google accounts.

**IMPORTANT:** SMTP secrets (step 8) must be created before proceeding with OAuth setup and deployment.

**Detailed instructions**: See [OAUTH-SETUP.md](OAUTH-SETUP.md)

**Quick steps:**
1. Create OAuth client in Google Cloud Console
2. Download `client_secret.json`
3. Run `./utils/setup_oauth_secrets.sh`
4. Delete `client_secret.json`
5. Deploy application (Step 10)
6. Publish OAuth consent screen

### 10. Configure Admin Accounts

Edit `config/admins.py` and add admin email addresses:

```python
PRODUCTION_ADMIN_EMAILS = [
    'admin@myclub.org',         # Replace with your admin emails
    'coordinator@myclub.org'
]
```

### 11. Initial Deployment

```bash
# Deploy to test first
./deploy.sh test

# Test thoroughly, then deploy to production
./deploy.sh production
```

### 12. Configure Custom Domains

**Map domains using Google Cloud Console:**

1. Go to [Cloud Run Console](https://console.cloud.google.com/run)
2. Click on your **test service** (configured in `config/cloud.py`)
3. Click the **"MANAGE CUSTOM DOMAINS"** tab at the top
4. Click **"ADD MAPPING"**
5. Select your service from the dropdown
6. Enter your test domain (from `config/cloud.py`)
7. Click **"CONTINUE"**
8. Follow DNS verification instructions (add CNAME record shown)
9. Click **"DONE"**

Repeat for your **production service** with the production domain.

**Example DNS CNAME records** (add to your domain provider):
```
Name: cbc-test             # Or your test subdomain
Type: CNAME
Value: ghs.googlehosted.com

Name: cbc-registration     # Or your production subdomain
Type: CNAME
Value: ghs.googlehosted.com
```

**Notes:**
- Domain names are configured in `config/cloud.py`
- SSL certificates are automatically provisioned (takes up to 24 hours)
- You must have control of the DNS for your domain

### 13. Configure Email Scheduler (Optional)

For automated email notifications to area leaders:

```bash
# Create service account (one time)
gcloud iam service-accounts create cloud-scheduler-invoker \
    --display-name="Cloud Scheduler Email Invoker"

# Grant permissions to test service
gcloud run services add-iam-policy-binding <TEST-SERVICE> \
    --region=us-west1 \
    --member="serviceAccount:cloud-scheduler-invoker@<YOUR-PROJECT-ID>.iam.gserviceaccount.com" \
    --role="roles/run.invoker"

# Grant permissions to production service
gcloud run services add-iam-policy-binding <PROD-SERVICE> \
    --region=us-west1 \
    --member="serviceAccount:cloud-scheduler-invoker@<YOUR-PROJECT-ID>.iam.gserviceaccount.com" \
    --role="roles/run.invoker"

# Create scheduler jobs
./utils/setup_email_scheduler.sh test
./utils/setup_email_scheduler.sh production
```

### 14. Validate Installation

After completing initial setup, validate your configuration and infrastructure:

```bash
# Run all installation validation tests (37 tests)
pytest tests/installation/ -v

# Or run phases separately:
# Phase 1: Configuration only (21 tests, no GCP required)
pytest tests/installation/test_configuration.py -v

# Phase 2: Infrastructure (16 tests, requires GCP auth)
pytest tests/installation/test_infrastructure.py -v
```

**Expected result**: All 37 tests should pass.

**Phase 1 validates:**
- Configuration files in `config/`
- Area code consistency
- Email and URL formats
- Map configuration

**Phase 2 validates:**
- Firestore database access
- Secret Manager secrets exist
- Cloud Run services deployed
- Database indexes ready

**If tests fail**: Error messages will guide you to fix issues. Common problems include:
- Missing or misconfigured files in `config/`
- Area code mismatches between files
- Missing OAuth or SMTP secrets
- Services not deployed

**For detailed documentation**, see the [Installation Validation Tests](TESTING.md#installation-validation-tests) section in TESTING.md.

---

## Getting Help

### Error Messages

**"Database does not exist"**
- Run `python utils/setup_databases.py` to create databases

**"OAuth client not found"**
- Follow steps in [OAUTH-SETUP.md](OAUTH-SETUP.md)
- Verify OAuth consent screen is published

**"Permission denied"**
- Run `gcloud auth login`
- Verify you have correct project permissions

**"Index creation required" in logs**
- Run `python utils/verify_indexes.py <TEST-DATABASE>` (or `<PROD-DATABASE>`)

### Where to Find More Information

- **Deployment planning**: [DEPLOYMENT_WORKSHEET.md](DEPLOYMENT_WORKSHEET.md)
- **Technical details**: [DEPLOYMENT_TECHNICAL_REFERENCE.md](DEPLOYMENT_TECHNICAL_REFERENCE.md)
- **OAuth setup**: [OAUTH-SETUP.md](OAUTH-SETUP.md)
- **Email system**: [EMAIL_SCHEDULER_TESTING.md](EMAIL_SCHEDULER_TESTING.md)
- **Application features**: [SPECIFICATION.md](SPECIFICATION.md)
- **Development guide**: [CLAUDE.md](CLAUDE.md)

### Support Resources

- **Cloud Run Documentation**: https://cloud.google.com/run/docs
- **Firestore Documentation**: https://cloud.google.com/firestore/docs
- **Google Cloud Console**: https://console.cloud.google.com

---

## Adapting for Another Bird Count Club

This system is designed to be portable. To use it for your club:

### Configuration Files to Update

1. **`config/cloud.py`** - GCP project, databases, services, region, and domain
2. **`config/organization.py`** - Organization name, contact emails, and timezone
3. **`config/admins.py`** - Admin email addresses
4. **`config/areas.py`** - Count area definitions
5. **`static/data/area_boundaries.json`** - Geographic boundaries

### Domain and Email Setup

1. Update `config/cloud.py` with:
   - `GCP_PROJECT_ID` - Your Google Cloud project ID
   - `BASE_DOMAIN` - Your organization's domain (e.g., `myclub.org`)
   - `TEST_SERVICE` and `PRODUCTION_SERVICE` - Cloud Run service names
   - `TEST_DATABASE` and `PRODUCTION_DATABASE` - Firestore database names
   - `GCP_LOCATION` - Region (default: `us-west1`)
2. Update domain references in `config/organization.py`
3. Configure OAuth consent screen with your domain
4. Update DNS records for your domain
5. Configure SMTP settings in `config/email_settings.py`

### Deployment

Follow the [Initial Setup](#initial-setup-first-time-only) steps using your:
- Google Cloud project ID
- Custom database names
- Custom Cloud Run service names
- Custom domain names
- Organization email addresses

**No code changes should be required** - everything is configuration-based.

---

## Maintenance Tips

### During Registration Season

1. **Monitor daily**: Check logs for errors
2. **Export regularly**: Download participant lists weekly
3. **Test changes**: Always deploy to test environment first
4. **Back up data**: Firestore backs up automatically (see [BACKUPS.md](BACKUPS.md))

### Off-Season

1. **Keep services running**: Data persists year-to-year
2. **Cloud Run scales to zero**: Minimal costs during low-traffic periods
3. **Review billing**: Monitor at https://console.cloud.google.com/billing

### Before Next Season

1. **Run annual season start procedure** (see top of this document)
2. **Update admin accounts** if coordinators changed
3. **Test thoroughly** before opening registration
4. **Review and update count areas** if boundaries changed<|MERGE_RESOLUTION|>--- conflicted
+++ resolved
@@ -1,9 +1,5 @@
 # CBC Registration System - Deployment Guide
-<<<<<<< HEAD
 <!-- Updated by Claude AI on 2025-11-30 -->
-=======
-<!-- Updated by Claude AI on 2025-10-30 -->
->>>>>>> a269e1ad
 
 ## About This Guide
 
@@ -69,7 +65,44 @@
 - Verify you receive a confirmation
 - Check that you appear in the admin interface
 
-<<<<<<< HEAD
+
+### 3. Update Count Date
+
+The count date displayed on the registration form must be updated each year:
+
+1. Edit `config/organization.py`
+2. Update the `YEARLY_COUNT_DATES` dictionary with your count's date for the current year
+   - Format: `YYYY-MM-DD` (e.g., `'2025': '2025-12-20'`)
+   - The system will automatically format it as "Saturday, December 20, 2025" on the registration page
+3. Deploy the updated code (see [Deploying Updates](#deploying-updates))
+
+**Example:**
+```python
+YEARLY_COUNT_DATES = {
+    2024: '2024-12-14',
+    2025: '2025-12-20',  # Add the current year's count date here
+}
+```
+
+### 4. Update Admin Accounts (if needed)
+
+If your coordinators have changed, update the admin list:
+
+1. Edit `config/admins.py`
+2. Update the `PRODUCTION_ADMIN_EMAILS` list
+3. Deploy the updated code (see [Deploying Updates](#deploying-updates))
+
+### 5. Deploy to Production
+
+Once testing is complete:
+
+```bash
+# Deploy to production
+./deploy.sh production
+```
+
+Wait 2-3 minutes for deployment to complete, then test the production registration form.
+
 ### 3. Configure Area Signup Types
 
 By default, all count areas allow participant self-registration. However, you may need to restrict some areas to admin-only assignment (for example, areas accessible only by boat or requiring special permits like airports).
@@ -92,44 +125,6 @@
 - **Areas with limited volunteer capacity**: Set to "Admin Only" to manage assignments manually
 - **Area Leader doesn't want more volunteers**: Set to "Admin Only" to manage assignments manually
 - **Regular areas**: Leave as "Open"
-=======
-### 3. Update Count Date
-
-The count date displayed on the registration form must be updated each year:
-
-1. Edit `config/organization.py`
-2. Update the `YEARLY_COUNT_DATES` dictionary with your count's date for the current year
-   - Format: `YYYY-MM-DD` (e.g., `'2025': '2025-12-20'`)
-   - The system will automatically format it as "Saturday, December 20, 2025" on the registration page
-3. Deploy the updated code (see [Deploying Updates](#deploying-updates))
-
-**Example:**
-```python
-YEARLY_COUNT_DATES = {
-    2024: '2024-12-14',
-    2025: '2025-12-20',  # Add the current year's count date here
-}
-```
->>>>>>> a269e1ad
-
-### 4. Update Admin Accounts (if needed)
-
-If your coordinators have changed, update the admin list:
-
-1. Edit `config/admins.py`
-2. Update the `PRODUCTION_ADMIN_EMAILS` list
-3. Deploy the updated code (see [Deploying Updates](#deploying-updates))
-
-### 5. Deploy to Production
-
-Once testing is complete:
-
-```bash
-# Deploy to production
-./deploy.sh production
-```
-
-Wait 2-3 minutes for deployment to complete, then test the production registration form.
 
 ### 6. Share Registration URL
 
