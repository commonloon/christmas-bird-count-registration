# Updated by Claude AI on 2025-10-24
from flask import Blueprint, render_template, request, redirect, url_for, flash, jsonify, make_response, g, current_app
from google.cloud import firestore
from config.database import get_firestore_client
from config.email_settings import is_test_server
from models.participant import ParticipantModel
from models.removal_log import RemovalLogModel
<<<<<<< HEAD
from models.area_signup_type import AreaSignupTypeModel
from config.areas import get_area_info, get_all_areas
=======
from models.reassignment_log import ReassignmentLogModel
from config.areas import get_area_info, get_all_areas, get_public_areas
>>>>>>> a269e1ad
from config.fields import (
    normalize_participant_record, get_participant_csv_fields,
    get_participant_field_default, get_participant_display_name
)
from config.admins import get_admin_emails
from routes.auth import require_admin, get_current_user
from services.email_service import email_service
from test.email_generator import (
    generate_team_update_emails,
    generate_weekly_summary_emails,
    generate_admin_digest_email
)
from services.security import (
    sanitize_name, sanitize_email, sanitize_phone, sanitize_notes,
    validate_area_code, validate_experience, validate_email_format, is_suspicious_input, log_security_event
)
from services.csv_security import escape_csv_formula
from services.limiter import limiter
from config.rate_limits import RATE_LIMITS, get_rate_limit_message
from datetime import datetime
import csv
import logging
import os
from io import StringIO

admin_bp = Blueprint('admin', __name__)


@admin_bp.before_request
def load_db():
    """Load database client and check admin access."""
    try:
        g.db, _ = get_firestore_client()
    except Exception as e:
        g.db = None
        flash('Database unavailable.', 'error')


@admin_bp.route('/')
@require_admin
@limiter.limit(RATE_LIMITS['admin_general'])
def dashboard():
    """Admin dashboard with year selector and overview."""
    if not g.db:
        return render_template('admin/dashboard.html', error="Database unavailable")

    # Get selected year from query params, default to current year
    selected_year = int(request.args.get('year', datetime.now().year))

    # Initialize models for selected year
    participant_model = ParticipantModel(g.db, selected_year)
    removal_model = RemovalLogModel(g.db, selected_year)

    # Get available years
    available_years = ParticipantModel.get_available_years(g.db)

    # Get dashboard data
    participants = participant_model.get_all_participants()
    unassigned_participants = participant_model.get_unassigned_participants()
    area_counts = participant_model.get_area_counts()
    areas_without_leaders = participant_model.get_areas_without_leaders()
    leadership_interested = participant_model.get_participants_interested_in_leadership()
    recent_removals = removal_model.get_recent_removals(7)

    # Calculate statistics
    total_participants = len(participants)
    total_unassigned = len(unassigned_participants)
    total_assigned = total_participants - total_unassigned

    return render_template('admin/dashboard.html',
                           selected_year=selected_year,
                           available_years=available_years,
                           participants=participants[:10],  # Recent 10 for dashboard
                           unassigned_participants=unassigned_participants,
                           area_counts=area_counts,
                           areas_without_leaders=areas_without_leaders,
                           leadership_interested=leadership_interested,
                           recent_removals=recent_removals,
                           total_participants=total_participants,
                           total_unassigned=total_unassigned,
                           total_assigned=total_assigned,
                           is_test_server=is_test_server(),
                           current_user=get_current_user())


@admin_bp.route('/participants')
@require_admin
def participants():
    """View and manage all participants with historical year support."""
    if not g.db:
        return render_template('admin/participants.html',
                             participants=[],
                             area_leaders={},
                             error="Database unavailable")

    # Get current year
    current_year = datetime.now().year

    # Get selected year from query params, default to current year
    selected_year = int(request.args.get('year', current_year))

    # Initialize model for selected year
    participant_model = ParticipantModel(g.db, selected_year)

    # Get available years for tab navigation
    available_years = ParticipantModel.get_available_years(g.db)

    # Filter to current year + past 3 years with data
    historical_years = [y for y in available_years if y < current_year][-3:]
    display_years = [current_year] + historical_years if current_year in available_years else historical_years[:4]

    # Determine if selected year is historical (read-only)
    is_historical = selected_year < current_year

    all_participants = participant_model.get_all_participants()
    all_leaders = participant_model.get_leaders()

    # Filter out UNASSIGNED participants - they have their own dedicated interface at /admin/unassigned
    assigned_participants = [p for p in all_participants if p.get('preferred_area') != 'UNASSIGNED']

    # Normalize participant data to ensure all fields are present
    normalized_participants = [normalize_participant_record(p) for p in assigned_participants]

    # Convert manually added leaders to participant-like records for display
    leader_as_participants = []
    for leader in all_leaders:
        # Check if leader already exists as participant (avoid duplication by identity)
        leader_first_name = leader.get('first_name', '').strip()
        leader_last_name = leader.get('last_name', '').strip()
        email = leader.get('email', '').lower().strip()

        existing = next((p for p in normalized_participants
                        if (p.get('first_name', '').strip().lower() == leader_first_name.lower() and
                            p.get('last_name', '').strip().lower() == leader_last_name.lower() and
                            p.get('email', '').lower().strip() == email)), None)

        if not existing and email:  # Only add if not already a participant and has email
            leader_participant = {
                'id': leader.get('id'),
                'first_name': leader.get('first_name', ''),
                'last_name': leader.get('last_name', ''),
                'email': leader.get('email', ''),
                'phone': leader.get('phone', ''),
                'phone2': '',  # Leaders don't have secondary phone
                'preferred_area': leader.get('assigned_area_leader', ''),
                'skill_level': 'Area Leader',  # Special designation for leaders
                'experience': 'Area Leader',
                'participation_type': 'regular',
                'has_binoculars': False,
                'spotting_scope': False,
                'interested_in_leadership': True,  # Assumed for leaders
                'interested_in_scribe': False,
                'notes_to_organizers': leader.get('notes', ''),
                'is_leader': True,
                'assigned_area_leader': None,
                'auto_assigned': False,
                'assigned_by': leader.get('assigned_by', ''),
                'assigned_at': leader.get('assigned_at'),
                'created_at': leader.get('assigned_at'),  # Use assignment time as creation time
                'updated_at': None,
                'year': leader.get('year', selected_year)
            }
            # Normalize the leader record to ensure all fields are present
            leader_as_participants.append(normalize_participant_record(leader_participant))

    # Combine participants and leader-participants
    combined_participants = normalized_participants + leader_as_participants

    # Create area leader lookup
    area_leaders = {}
    for leader in all_leaders:
        area = leader.get('assigned_area_leader')
        if area:
            if area not in area_leaders:
                area_leaders[area] = []
            area_leaders[area].append(leader)

    # Define which fields to display in the table (subset of all fields for readability)
    display_fields = ['first_name', 'last_name', 'email', 'phone', 'phone2', 'skill_level',
                     'experience', 'participation_type', 'has_binoculars', 'spotting_scope',
                     'interested_in_leadership', 'interested_in_scribe', 'notes_to_organizers', 'created_at']

    return render_template('admin/participants.html',
                           participants=combined_participants,
                           area_leaders=area_leaders,
                           display_fields=display_fields,
                           get_display_name=get_participant_display_name,
                           selected_year=selected_year,
                           current_year=current_year,
                           available_years=display_years,
                           is_historical=is_historical,
                           all_areas=get_all_areas(),
                           current_user=get_current_user())


@admin_bp.route('/unassigned')
@require_admin
def unassigned():
    """Manage unassigned participants."""
    if not g.db:
        return render_template('admin/unassigned.html', participants=[], error="Database unavailable")

    selected_year = int(request.args.get('year', datetime.now().year))
    participant_model = ParticipantModel(g.db, selected_year)

    unassigned_participants = participant_model.get_unassigned_participants()
    all_areas = get_all_areas()
    area_counts = participant_model.get_area_counts()

    return render_template('admin/unassigned.html',
                           participants=unassigned_participants,
                           all_areas=all_areas,
                           area_counts=area_counts,
                           selected_year=selected_year,
                           current_user=get_current_user())


@admin_bp.route('/assign_participant', methods=['POST'])
@require_admin
@limiter.limit(RATE_LIMITS['admin_modify'], error_message=get_rate_limit_message('admin_modify'))
def assign_participant():
    """Assign a participant to an area."""
    if not g.db:
        flash('Database unavailable.', 'error')
        return redirect(url_for('admin.unassigned'))

    # Get and sanitize form data
    participant_id = request.form.get('participant_id', '').strip()
    area_code = request.form.get('area_code', '').strip().upper()
    selected_year = int(request.form.get('year', datetime.now().year))
    
    # Security checks
    user = get_current_user()
    if is_suspicious_input(participant_id) or is_suspicious_input(area_code):
        log_security_event('Suspicious admin input', f'Assign participant attempt with suspicious data', user.get('email'))
        flash('Invalid input detected.', 'error')
        return redirect(url_for('admin.unassigned', year=selected_year))

    if not participant_id or not area_code:
        flash('Participant ID and area code are required.', 'error')
        return redirect(url_for('admin.unassigned', year=selected_year))
        
    if not validate_area_code(area_code):
        flash('Invalid area code.', 'error')
        return redirect(url_for('admin.unassigned', year=selected_year))

    participant_model = ParticipantModel(g.db, selected_year)

    if participant_model.assign_participant_to_area(participant_id, area_code, user['email']):
        flash(f'Participant assigned to Area {area_code} successfully.', 'success')
    else:
        flash('Failed to assign participant.', 'error')

    return redirect(url_for('admin.unassigned', year=selected_year))


@admin_bp.route('/area/<area_code>')
@require_admin
def area_detail(area_code):
    """View participants for a specific area."""
    if not g.db:
        return render_template('admin/area_detail.html', error="Database unavailable")

    selected_year = int(request.args.get('year', datetime.now().year))
    participant_model = ParticipantModel(g.db, selected_year)
    available_years = ParticipantModel.get_available_years(g.db)

    participants = participant_model.get_participants_by_area(area_code)
    area_leaders = participant_model.get_leaders_by_area(area_code)
    area_info = get_area_info(area_code)

    # Get historical participants if requested
    show_historical = request.args.get('historical') == 'true'
    historical_participants = []
    if show_historical:
        historical_participants = participant_model.get_historical_participants(area_code, 3)

    return render_template('admin/area_detail.html',
                           area_code=area_code,
                           participants=participants,
                           area_leaders=area_leaders,
                           area_info=area_info,
                           historical_participants=historical_participants,
                           show_historical=show_historical,
                           selected_year=selected_year,
                           available_years=available_years,
                           current_user=get_current_user())


@admin_bp.route('/leaders')
@require_admin
@limiter.limit(RATE_LIMITS['admin_general'])
def leaders():
    """Manage area leaders with CSV export support."""
    if not g.db:
        return render_template('admin/leaders.html', error="Database unavailable")

    selected_year = int(request.args.get('year', datetime.now().year))
    participant_model = ParticipantModel(g.db, selected_year)
    available_years = ParticipantModel.get_available_years(g.db)

    all_leaders = participant_model.get_leaders()
    areas_without_leaders = participant_model.get_areas_without_leaders()
    leadership_interested = participant_model.get_participants_interested_in_leadership()
    all_areas = get_all_areas()

    # Normalize leader data to ensure all fields are present (single-table design uses participant fields)
    normalized_leaders = [normalize_participant_record(leader) for leader in all_leaders]

    # Sort current leaders by area code then by first name
    normalized_leaders.sort(key=lambda x: (x.get('assigned_area_leader', ''), x.get('first_name', '')))

    # Sort potential leaders by area preference then by first name
    leadership_interested.sort(key=lambda x: (x.get('preferred_area', ''), x.get('first_name', '')))

    # Check if CSV export is requested
    if request.args.get('format') == 'csv':
        # Create CSV in memory
        output = StringIO()
        writer = csv.writer(output)

        if normalized_leaders:
            # Use participant field definitions for complete leader data
            fieldnames = get_participant_csv_fields()

            # Write CSV header
            writer.writerow(fieldnames)

            # Sort leaders by area, then by first name
            sorted_leaders = sorted(normalized_leaders, key=lambda x: (x.get('assigned_area_leader', ''), x.get('first_name', '')))

            # Write leader data
            for leader in sorted_leaders:
                row = []
                for field in fieldnames:
                    value = leader.get(field, get_participant_field_default(field))
                    # Handle datetime objects
                    if hasattr(value, 'strftime'):
                        value = value.strftime('%Y-%m-%d %H:%M:%S')
                    # Handle boolean values
                    elif isinstance(value, bool):
                        value = 'Yes' if value else 'No'
                    # Apply CSV formula injection protection (defense in depth)
                    row.append(escape_csv_formula(value))
                writer.writerow(row)

        # Create response
        output.seek(0)
        response = make_response(output.getvalue())
        response.headers['Content-Disposition'] = f'attachment; filename=area_leaders_{selected_year}_{datetime.now().strftime("%Y%m%d")}.csv'
        response.headers['Content-type'] = 'text/csv'

        return response

    current_year = datetime.now().year
    is_historical = selected_year < current_year

    return render_template('admin/leaders.html',
                           all_leaders=normalized_leaders,
                           areas_without_leaders=areas_without_leaders,
                           leadership_interested=leadership_interested,
                           all_areas=all_areas,
                           get_area_info=get_area_info,
                           selected_year=selected_year,
                           available_years=available_years,
                           current_year=current_year,
                           is_historical=is_historical,
                           current_user=get_current_user())


@admin_bp.route('/add_leader', methods=['POST'])
@require_admin
@limiter.limit(RATE_LIMITS['admin_modify'], error_message=get_rate_limit_message('admin_modify'))
def add_leader():
    """Manually add a new area leader."""
    if not g.db:
        flash('Database unavailable.', 'error')
        return redirect(url_for('admin.leaders'))

    selected_year = int(request.form.get('year', datetime.now().year))
    
    # Get and sanitize form data
    first_name = sanitize_name(request.form.get('first_name', ''))
    last_name = sanitize_name(request.form.get('last_name', ''))
    email = sanitize_email(request.form.get('email', ''))
    phone = sanitize_phone(request.form.get('phone', ''))
    area_code = request.form.get('area_code', '').strip().upper()
    notes = sanitize_notes(request.form.get('notes', ''))
    
    # Security checks
    user = get_current_user()
    all_text_inputs = [first_name, last_name, phone, notes]
    for text_input in all_text_inputs:
        if is_suspicious_input(text_input):
            log_security_event('Suspicious admin input', f'Add leader attempt with suspicious input', user.get('email'))
            flash('Invalid input detected. Please check your entries.', 'error')
            return redirect(url_for('admin.leaders', year=selected_year))

    # Validate required fields
    if not all([first_name, last_name, email, phone, area_code]):
        flash('All required fields must be completed.', 'error')
        return redirect(url_for('admin.leaders', year=selected_year))
        
    # Length validations
    if len(first_name) > 100 or len(last_name) > 100:
        flash('Names must be 100 characters or less.', 'error')
        return redirect(url_for('admin.leaders', year=selected_year))

    if len(email) > 254:
        flash('Email address is too long.', 'error')
        return redirect(url_for('admin.leaders', year=selected_year))

    # Validate email format
    if not validate_email_format(email):
        flash('Please enter a valid email address.', 'error')
        return redirect(url_for('admin.leaders', year=selected_year))

    if len(phone) > 20:
        flash('Phone number must be 20 characters or less.', 'error')
        return redirect(url_for('admin.leaders', year=selected_year))

    # Validate area code
    if not validate_area_code(area_code):
        flash(f'Invalid area code: {area_code}', 'error')
        return redirect(url_for('admin.leaders', year=selected_year))

    # Get additional form fields
    phone2 = sanitize_phone(request.form.get('phone2', ''))
    skill_level = request.form.get('skill_level', 'Expert').strip()
    experience = request.form.get('experience', '3+ counts').strip()
    has_binoculars = request.form.get('has_binoculars') == 'on'
    spotting_scope = request.form.get('spotting_scope') == 'on'
    interested_in_scribe = request.form.get('interested_in_scribe') == 'on'

    # Validate skill level
    valid_skill_levels = ['Newbie', 'Beginner', 'Intermediate', 'Expert']
    if skill_level not in valid_skill_levels:
        flash(f'Invalid skill level: {skill_level}', 'error')
        return redirect(url_for('admin.leaders', year=selected_year))

    # Initialize participant model
    participant_model = ParticipantModel(g.db, selected_year)

    try:
        # Check if this exact person (identity) is already assigned to this area
        existing_leaders_for_person = participant_model.get_leaders_by_identity(first_name, last_name, email)
        for leader in existing_leaders_for_person:
            if leader.get('assigned_area_leader') == area_code:
                flash(f'{first_name} {last_name} is already assigned as a leader for Area {area_code}.', 'warning')
                return redirect(url_for('admin.leaders', year=selected_year))

        # Check if this person (identity) is already leading another area (one area per person rule)
        current_leader_areas = participant_model.get_leaders_by_identity(first_name, last_name, email)
        if current_leader_areas:
            existing_area = current_leader_areas[0]['assigned_area_leader']
            flash(f'{first_name} {last_name} is already leading Area {existing_area}. Each person can only lead one area.', 'error')
            return redirect(url_for('admin.leaders', year=selected_year))

        # Create the area leader record with full participant data
        leader_data = {
            'area_code': area_code,
            'email': email,
            'first_name': first_name,
            'last_name': last_name,
            'phone': phone,
            'phone2': phone2,
            'skill_level': skill_level,
            'experience': experience,
            'has_binoculars': has_binoculars,
            'spotting_scope': spotting_scope,
            'interested_in_scribe': interested_in_scribe,
            'assigned_by': user['email'],
            'assigned_at': datetime.now(),
            'active': True,
            'year': selected_year,
            'created_from_participant': False,
            'notes': notes if notes else None
        }

        leader_id = participant_model.add_leader(leader_data)
        
        if leader_id:
            flash(f'Successfully added {first_name} {last_name} as leader for Area {area_code}.', 'success')
        else:
            flash('Failed to add leader. Please try again.', 'error')

    except Exception as e:
        logging.error(f"Error adding leader: {e}")
        flash('An error occurred while adding the leader.', 'error')

    return redirect(url_for('admin.leaders', year=selected_year))


@admin_bp.route('/assign_leader', methods=['POST'])
@require_admin
def assign_leader():
    """Assign a participant as area leader."""
    if not g.db:
        flash('Database unavailable.', 'error')
        return redirect(url_for('admin.leaders'))

    participant_id = request.form.get('participant_id')
    area_code = request.form.get('area_code', '').strip().upper()
    selected_year = int(request.form.get('year', datetime.now().year))

    # Validate required fields
    if not participant_id or not area_code:
        flash('Participant ID and area code are required.', 'error')
        return redirect(url_for('admin.leaders', year=selected_year))

    # Validate area code
    if not get_area_info(area_code):
        flash(f'Invalid area code: {area_code}', 'error')
        return redirect(url_for('admin.leaders', year=selected_year))

    participant_model = ParticipantModel(g.db, selected_year)
    user = get_current_user()

    # Get participant details
    participant = participant_model.get_participant(participant_id)
    if not participant:
        flash('Participant not found.', 'error')
        return redirect(url_for('admin.leaders', year=selected_year))

    try:
        # Check if this person (identity) is already leading the SAME area
        first_name = participant['first_name']
        last_name = participant['last_name']
        participant_email = participant['email']
        leader_areas = participant_model.get_leaders_by_identity(first_name, last_name, participant_email)
        for leader in leader_areas:
            if leader.get('assigned_area_leader') == area_code:
                flash(f'{first_name} {last_name} is already assigned as leader for Area {area_code}.', 'warning')
                return redirect(url_for('admin.leaders', year=selected_year))

        # Update participant record with leadership
        # This will update their area to the new area and give them leadership
        # If they were leading another area, this automatically changes it (one area per person)
        participant_model.assign_area_leadership(participant_id, area_code, user['email'])

        flash(f"Assigned {participant['first_name']} {participant['last_name']} as leader for Area {area_code}.",
              'success')

    except Exception as e:
        logging.error(f"Error assigning leader: {e}")
        flash('An error occurred while assigning the leader.', 'error')

    return redirect(url_for('admin.leaders', year=selected_year))


@admin_bp.route('/delete_participant/<participant_id>', methods=['POST'])
@require_admin
def delete_participant(participant_id):
    """Delete a participant and log the removal."""
    if not g.db:
        flash('Database unavailable.', 'error')
        return redirect(url_for('admin.participants'))

    selected_year = int(request.form.get('year', datetime.now().year))
    participant_model = ParticipantModel(g.db, selected_year)
    removal_model = RemovalLogModel(g.db, selected_year)
    user = get_current_user()

    # Get participant info before deletion
    participant = participant_model.get_participant(participant_id)
    if not participant:
        flash('Participant not found.', 'error')
        return redirect(url_for('admin.participants', year=selected_year))

    participant_name = f"{participant['first_name']} {participant['last_name']}"
    area_code = participant.get('preferred_area', 'UNASSIGNED')
    reason = request.form.get('reason', 'Removed by administrator')

    # Check if participant is also a leader (needs synchronization)
    is_leader = participant.get('is_leader', False)

    # Delete participant
    if participant_model.delete_participant(participant_id):
        # Log the removal
        removal_model.log_removal(
            participant_name=participant_name,
            area_code=area_code,
            removed_by=user['email'],
            reason=reason,
            participant_email=participant.get('email', '')
        )

        # If participant was also a leader, deactivate corresponding leader records
        if is_leader:
            first_name = participant.get('first_name', '')
            last_name = participant.get('last_name', '')
            email = participant.get('email', '')

            if first_name and last_name and email:
                if participant_model.deactivate_leaders_by_identity(first_name, last_name, email, user['email']):
                    flash(f'Participant {participant_name} and corresponding leader records removed successfully.', 'success')
                else:
                    flash(f'Participant {participant_name} removed, but failed to deactivate leader records. Please check leader management.', 'warning')
            else:
                flash(f'Participant {participant_name} removed, but leader cleanup skipped due to missing identity information.', 'warning')
        else:
            flash(f'Participant {participant_name} removed successfully.', 'success')
    else:
        flash('Failed to remove participant.', 'error')

    return redirect(url_for('admin.participants', year=selected_year))


@admin_bp.route('/export_csv')
@require_admin
@limiter.limit(RATE_LIMITS['admin_general'])
def export_csv():
    """Export all participants as CSV with formula injection protection."""
    if not g.db:
        flash('Database unavailable.', 'error')
        return redirect(url_for('admin.dashboard'))

    selected_year = int(request.args.get('year', datetime.now().year))
    participant_model = ParticipantModel(g.db, selected_year)

    participants = participant_model.get_all_participants()

    # Create CSV in memory
    output = StringIO()
    writer = csv.writer(output)

    # Sort participants: alphabetically by area → by participation type (regular/FEEDER) → by first name
    def sort_key(p):
        area = p.get('preferred_area', 'UNASSIGNED')
        participation_type = p.get('participation_type', 'regular')
        first_name = p.get('first_name', '').lower()
        # Sort areas alphabetically, then regular before FEEDER within each area
        type_order = 0 if participation_type == 'regular' else 1
        return (area, type_order, first_name)
    
    sorted_participants = sorted(participants, key=sort_key)

    if sorted_participants:
        # Use centralized field definition to ensure consistent ordering and complete fields
        fieldnames = get_participant_csv_fields()

        # Write CSV header
        writer.writerow(fieldnames)

        # Write participant data
        for p in sorted_participants:
            row = []
            for field in fieldnames:
                value = p.get(field, get_participant_field_default(field))
                # Handle datetime objects
                if hasattr(value, 'strftime'):
                    value = value.strftime('%Y-%m-%d %H:%M')
                # Handle boolean values
                elif isinstance(value, bool):
                    value = 'Yes' if value else 'No'
                # Apply CSV formula injection protection (defense in depth)
                row.append(escape_csv_formula(value))
            writer.writerow(row)

    # Prepare response
    response = make_response(output.getvalue())
    response.headers[
        'Content-Disposition'] = f'attachment; filename=cbc_participants_{selected_year}_{datetime.now().strftime("%Y%m%d")}.csv'
    response.headers['Content-type'] = 'text/csv'

    return response


@admin_bp.route('/send_unassigned_digest', methods=['POST'])
@require_admin
def send_unassigned_digest():
    """Manually trigger unassigned participant digest email."""
    if not g.db:
        flash('Database unavailable.', 'error')
        return redirect(url_for('admin.dashboard'))

    selected_year = int(request.form.get('year', datetime.now().year))
    participant_model = ParticipantModel(g.db, selected_year)

    unassigned_participants = participant_model.get_unassigned_participants()

    if not unassigned_participants:
        flash('No unassigned participants to report.', 'info')
        return redirect(url_for('admin.dashboard', year=selected_year))

    admin_emails = get_admin_emails()

    if email_service.send_unassigned_digest(admin_emails, unassigned_participants):
        flash(f'Unassigned participant digest sent to {len(admin_emails)} administrators.', 'success')
    else:
        flash('Failed to send digest email.', 'error')

    return redirect(url_for('admin.dashboard', year=selected_year))


@admin_bp.route('/edit_leader', methods=['POST'])
@require_admin
@limiter.limit(RATE_LIMITS['admin_modify'], error_message=get_rate_limit_message('admin_modify'))
def edit_leader():
    """Edit leader information with inline editing."""
    if not g.db:
        return jsonify({'success': False, 'message': 'Database unavailable'})

    try:
        # Parse JSON request
        data = request.get_json()
        if not data:
            return jsonify({'success': False, 'message': 'No data provided'})

        # Get and sanitize data
        leader_id = data.get('participant_id', '').strip()
        area_code = data.get('area_code', '').strip().upper()
        first_name = sanitize_name(data.get('first_name', ''))
        last_name = sanitize_name(data.get('last_name', ''))
        email = sanitize_email(data.get('email', ''))
        phone = sanitize_phone(data.get('phone', ''))
        phone2 = sanitize_phone(data.get('phone2', ''))
        selected_year = int(data.get('year', datetime.now().year))
        
        # Security checks
        user = get_current_user()
        all_text_inputs = [first_name, last_name, phone, phone2]
        for text_input in all_text_inputs:
            if is_suspicious_input(text_input):
                log_security_event('Suspicious admin input', f'Edit leader attempt with suspicious input', user.get('email'))
                return jsonify({'success': False, 'message': 'Invalid input detected'})

        # Validate required fields
        if not all([leader_id, area_code, first_name, last_name, email]):
            return jsonify({'success': False, 'message': 'All fields are required except phone'})
            
        # Length validations
        if len(first_name) > 100 or len(last_name) > 100:
            return jsonify({'success': False, 'message': 'Names must be 100 characters or less'})
            
        if len(email) > 254:
            return jsonify({'success': False, 'message': 'Email address is too long'})

        # Validate email format
        if not validate_email_format(email):
            return jsonify({'success': False, 'message': 'Please enter a valid email address'})

        if len(phone) > 20:
            return jsonify({'success': False, 'message': 'Phone number must be 20 characters or less'})

        if len(phone2) > 20:
            return jsonify({'success': False, 'message': 'Secondary phone number must be 20 characters or less'})

        # Validate area code
        if not validate_area_code(area_code):
            return jsonify({'success': False, 'message': f'Invalid area code: {area_code}'})

        # Initialize models
        participant_model = ParticipantModel(g.db, selected_year)

        # Get current leader data
        current_leader = participant_model.get_participant(leader_id)
        if not current_leader:
            return jsonify({'success': False, 'message': 'Leader not found'})

        current_email = current_leader.get('email')
        current_first_name = current_leader.get('first_name')
        current_last_name = current_leader.get('last_name')
        current_area = current_leader.get('assigned_area_leader')

        # Check if identity is changing and if new identity is already leading another area
        identity_changed = (first_name != current_first_name or
                          last_name != current_last_name or
                          email != current_email)

        if identity_changed:
            existing_leaders = participant_model.get_leaders_by_identity(first_name, last_name, email)
            for existing_leader in existing_leaders:
                if existing_leader['id'] != leader_id:  # Don't conflict with self
                    existing_area = existing_leader.get('assigned_area_leader')
                    return jsonify({'success': False, 'message': f'{first_name} {last_name} is already leading Area {existing_area}'})

        # Update participant record
        updates = {
            'assigned_area_leader': area_code,
            'first_name': first_name,
            'last_name': last_name,
            'email': email,
            'phone': phone,
            'phone2': phone2,
            'updated_at': datetime.now()
        }

        if not participant_model.update_participant(leader_id, updates):
            return jsonify({'success': False, 'message': 'Failed to update leader'})


        return jsonify({'success': True, 'message': 'Leader updated successfully'})

    except Exception as e:
        logging.error(f"Error editing leader: {e}")
        return jsonify({'success': False, 'message': f'Error updating leader: {str(e)}'})


@admin_bp.route('/delete_leader', methods=['POST'])
@require_admin
def delete_leader():
    """Delete (deactivate) a leader."""
    if not g.db:
        return jsonify({'success': False, 'message': 'Database unavailable'})

    try:
        # Parse JSON request
        data = request.get_json()
        if not data:
            return jsonify({'success': False, 'message': 'No data provided'})

        leader_id = data.get('leader_id')
        selected_year = int(data.get('year', datetime.now().year))

        if not leader_id:
            return jsonify({'success': False, 'message': 'Leader ID is required'})

        # Initialize models
        participant_model = ParticipantModel(g.db, selected_year)
        user = get_current_user()

        # Get leader data before deletion
        leader = participant_model.get_participant(leader_id)
        if not leader:
            return jsonify({'success': False, 'message': 'Leader not found'})

        email = leader.get('email')

        # Remove leader (deactivate)
        if not participant_model.remove_leader(leader_id, user['email']):
            return jsonify({'success': False, 'message': 'Failed to delete leader'})


        return jsonify({'success': True, 'message': 'Leader deleted successfully'})

    except Exception as e:
        logging.error(f"Error deleting leader: {e}")
        return jsonify({'success': False, 'message': f'Error deleting leader: {str(e)}'})


@admin_bp.route('/edit_participant', methods=['POST'])
@require_admin
@limiter.limit(RATE_LIMITS['admin_modify'], error_message=get_rate_limit_message('admin_modify'))
def edit_participant():
    """Edit participant information with inline editing."""
    if not g.db:
        return jsonify({'success': False, 'message': 'Database unavailable'})

    try:
        # Parse JSON request
        data = request.get_json()
        if not data:
            return jsonify({'success': False, 'message': 'No data provided'})

        # Get and sanitize data
        participant_id = data.get('participant_id', '').strip()
        first_name = sanitize_name(data.get('first_name', ''))
        last_name = sanitize_name(data.get('last_name', ''))
        email = sanitize_email(data.get('email', ''))
        phone = sanitize_phone(data.get('phone', ''))
        phone2 = sanitize_phone(data.get('phone2', ''))
        skill_level = data.get('skill_level', '').strip()
        experience = data.get('experience', '').strip()
        notes_to_organizers = sanitize_notes(data.get('notes_to_organizers', ''))
        has_binoculars = bool(data.get('has_binoculars', False))
        spotting_scope = bool(data.get('spotting_scope', False))
        interested_in_leadership = bool(data.get('interested_in_leadership', False))
        interested_in_scribe = bool(data.get('interested_in_scribe', False))
        preferred_area = data.get('preferred_area', '').strip().upper() if data.get('preferred_area') else None
        selected_year = int(data.get('year', datetime.now().year))

        # Security checks
        user = get_current_user()
        all_text_inputs = [first_name, last_name, phone, phone2, experience, notes_to_organizers]
        for text_input in all_text_inputs:
            if is_suspicious_input(text_input):
                log_security_event('Suspicious admin input', f'Edit participant attempt with suspicious input', user.get('email'))
                return jsonify({'success': False, 'message': 'Invalid input detected'})

        # Validate required fields
        if not all([participant_id, first_name, last_name, email]):
            return jsonify({'success': False, 'message': 'Participant ID, first name, last name, and email are required'})

        # Length validations
        if len(first_name) > 100 or len(last_name) > 100:
            return jsonify({'success': False, 'message': 'Names must be 100 characters or less'})

        if len(email) > 254:
            return jsonify({'success': False, 'message': 'Email address is too long'})

        # Validate email format
        if not validate_email_format(email):
            return jsonify({'success': False, 'message': 'Please enter a valid email address'})

        if len(phone) > 20:
            return jsonify({'success': False, 'message': 'Phone number must be 20 characters or less'})

        if len(phone2) > 20:
            return jsonify({'success': False, 'message': 'Secondary phone number must be 20 characters or less'})

        # Validate skill level
        valid_skill_levels = ['Newbie', 'Beginner', 'Intermediate', 'Expert']
        if skill_level and skill_level not in valid_skill_levels:
            return jsonify({'success': False, 'message': f'Invalid skill level: {skill_level}'})

        # Validate experience
        if experience and not validate_experience(experience):
            return jsonify({'success': False, 'message': f'Invalid experience level: {experience}'})

        # Validate area code if provided
        if preferred_area and not validate_area_code(preferred_area):
            return jsonify({'success': False, 'message': f'Invalid area code: {preferred_area}'})

        # Initialize models
        participant_model = ParticipantModel(g.db, selected_year)

        # Get current participant data
        current_participant = participant_model.get_participant(participant_id)
        if not current_participant:
            return jsonify({'success': False, 'message': 'Participant not found'})

        # Build updates dictionary with only the fields being edited
        updates = {
            'first_name': first_name,
            'last_name': last_name,
            'email': email.lower(),
            'updated_at': datetime.now()
        }

        # Only update these fields if they are explicitly provided in the request
        if 'phone' in data:
            updates['phone'] = phone
        if 'phone2' in data:
            updates['phone2'] = phone2
        if 'skill_level' in data:
            updates['skill_level'] = skill_level
        if 'experience' in data:
            updates['experience'] = experience
        if 'notes_to_organizers' in data:
            updates['notes_to_organizers'] = notes_to_organizers
        if 'has_binoculars' in data:
            updates['has_binoculars'] = has_binoculars
        if 'spotting_scope' in data:
            updates['spotting_scope'] = spotting_scope
        if 'interested_in_leadership' in data:
            updates['interested_in_leadership'] = interested_in_leadership
        if 'interested_in_scribe' in data:
            updates['interested_in_scribe'] = interested_in_scribe
        # Track if area changed for reassignment logging
        area_changed = False
        old_area = None
        if 'preferred_area' in data:
            old_area = current_participant.get('preferred_area')
            area_changed = preferred_area != old_area
            updates['preferred_area'] = preferred_area
            # If participant was a leader and area changed, remove leadership
            if current_participant.get('is_leader') and area_changed:
                updates['is_leader'] = False
                updates['assigned_area_leader'] = None
                updates['leadership_removed_by'] = user['email']
                updates['leadership_removed_at'] = datetime.now()

        if not participant_model.update_participant(participant_id, updates):
            return jsonify({'success': False, 'message': 'Failed to update participant'})

        # Log reassignment if area changed
        if area_changed and old_area and preferred_area:
            try:
                reassignment_log = ReassignmentLogModel(g.db, selected_year)
                reassignment_log.log_reassignment(
                    participant_id, first_name, last_name, email,
                    old_area, preferred_area, user['email']
                )
            except Exception as e:
                logging.error(f"Error logging reassignment for participant {participant_id}: {e}")
                # Don't fail the reassignment if logging fails, but log the error
                return jsonify({
                    'success': True,
                    'message': f'Participant updated but reassignment logging failed: {str(e)}'
                })

        return jsonify({'success': True, 'message': 'Participant updated successfully'})

    except Exception as e:
        logging.error(f"Error editing participant: {e}")
        return jsonify({'success': False, 'message': f'Error updating participant: {str(e)}'})


# Email Test Trigger Routes (Test Server Only)
# Only register these routes when TEST_MODE is enabled to prevent abuse on production

def register_test_email_routes():
    """Register test email routes only in test mode."""
    import os
    
    @admin_bp.route('/test/trigger-team-updates', methods=['POST'])
    @require_admin
    def test_trigger_team_updates():
        """Test trigger for twice-daily team update emails (test server only)."""
        # Environment check: only work on test server
        if not is_test_server():
            return jsonify({'error': 'Test triggers only available on test server'}), 403
        
        try:
            # Generate twice-daily team updates for all areas with leaders
            results = generate_team_update_emails(current_app)
            
            message = f"Team update emails: {results['emails_sent']} sent, {results['areas_processed']} areas processed"
            if results['errors']:
                message += f", {len(results['errors'])} errors"
                
            return jsonify({
                'success': True, 
                'message': message,
                'details': results
            })
            
        except Exception as e:
            logging.error(f"Error in test_trigger_team_updates: {e}")
            return jsonify({
                'success': False, 
                'error': f'Error generating team update emails: {str(e)}'
            }), 500

    @admin_bp.route('/test/trigger-weekly-summaries', methods=['POST'])
    @require_admin 
    def test_trigger_weekly_summaries():
        """Test trigger for weekly summary emails (test server only)."""
        # Environment check: only work on test server
        if not is_test_server():
            return jsonify({'error': 'Test triggers only available on test server'}), 403
        
        try:
            # Generate weekly summaries for all areas with leaders
            results = generate_weekly_summary_emails(current_app)
            
            message = f"Weekly summary emails: {results['emails_sent']} sent, {results['areas_processed']} areas processed"
            if results['errors']:
                message += f", {len(results['errors'])} errors"
                
            return jsonify({
                'success': True, 
                'message': message,
                'details': results
            })
            
        except Exception as e:
            logging.error(f"Error in test_trigger_weekly_summaries: {e}")
            return jsonify({
                'success': False, 
                'error': f'Error generating weekly summary emails: {str(e)}'
            }), 500

    @admin_bp.route('/test/trigger-admin-digest', methods=['POST'])
    @require_admin
    def test_trigger_admin_digest():
        """Test trigger for daily admin digest email (test server only)."""
        # Environment check: only work on test server
        if not is_test_server():
            return jsonify({'error': 'Test triggers only available on test server'}), 403
        
        try:
            # Generate admin digest
            results = generate_admin_digest_email(current_app)
            
            if results['unassigned_count'] == 0:
                message = "Admin digest: No unassigned participants found"
            else:
                message = f"Admin digest: {results['emails_sent']} email sent for {results['unassigned_count']} unassigned participants"
                
            if results['errors']:
                message += f", {len(results['errors'])} errors"
                
            return jsonify({
                'success': True, 
                'message': message,
                'details': results
            })
            
        except Exception as e:
            logging.error(f"Error in test_trigger_admin_digest: {e}")
            return jsonify({
                'success': False, 
                'error': f'Error generating admin digest email: {str(e)}'
            }), 500


@admin_bp.route('/area-signup-type')
@require_admin
@limiter.limit(RATE_LIMITS['admin_general'])
def area_signup_type():
    """Manage area signup types (open vs admin-only)."""
    if not g.db:
        return render_template('admin/area_signup_type.html', error="Database unavailable")

    # Get selected year from query params, default to current year
    selected_year = int(request.args.get('year', datetime.now().year))

    # Get available years
    available_years = ParticipantModel.get_available_years(g.db)

    # Get all areas and their signup types
    signup_type_model = AreaSignupTypeModel(g.db)

    # Initialize all areas on first access (ensures all areas exist in Firestore)
    try:
        signup_type_model.initialize_all_areas()
    except Exception as e:
        logging.error(f"Error initializing area signup types: {e}")

    signup_types = signup_type_model.get_all_signup_types()

    # Organize by type for display
    open_areas = [code for code, settings in sorted(signup_types.items())
                  if not settings.get('admin_assignment_only', False)]
    admin_only_areas = [code for code, settings in sorted(signup_types.items())
                        if settings.get('admin_assignment_only', False)]

    return render_template('admin/area_signup_type.html',
                           selected_year=selected_year,
                           available_years=available_years,
                           signup_types=signup_types,
                           open_areas=open_areas,
                           admin_only_areas=admin_only_areas,
                           all_areas=get_all_areas(),
                           get_area_info=get_area_info,
                           current_user=get_current_user())


@admin_bp.route('/api/update-area-signup-type', methods=['POST'])
@require_admin
def update_area_signup_type_api():
    """API endpoint to update area signup type."""
    if not g.db:
        return jsonify({'success': False, 'error': 'Database unavailable'}), 500

    try:
        data = request.get_json()
        area_code = data.get('area_code', '').strip().upper()
        admin_assignment_only = data.get('admin_assignment_only', False)

        if not area_code:
            return jsonify({'success': False, 'error': 'Area code is required'}), 400

        # Validate area code
        if area_code not in get_all_areas():
            return jsonify({'success': False, 'error': f'Invalid area code: {area_code}'}), 400

        # Update signup type
        signup_type_model = AreaSignupTypeModel(g.db)
        user = get_current_user()
        success = signup_type_model.set_admin_assignment_only(
            area_code,
            admin_assignment_only,
            updated_by=user.get('email') if user else 'unknown'
        )

        if success:
            new_type = 'Admin Only' if admin_assignment_only else 'Open'
            return jsonify({
                'success': True,
                'message': f'Area {area_code} is now {new_type}',
                'area_code': area_code,
                'admin_assignment_only': admin_assignment_only
            })
        else:
            return jsonify({'success': False, 'error': 'Failed to update area signup type'}), 500

    except Exception as e:
        logging.error(f"Error updating area signup type: {e}")
        return jsonify({'success': False, 'error': str(e)}), 500


# Only register test routes when TEST_MODE is enabled
if os.getenv('TEST_MODE', '').lower() == 'true':
    register_test_email_routes()<|MERGE_RESOLUTION|>--- conflicted
+++ resolved
@@ -1,1191 +1,1187 @@
-# Updated by Claude AI on 2025-10-24
-from flask import Blueprint, render_template, request, redirect, url_for, flash, jsonify, make_response, g, current_app
-from google.cloud import firestore
-from config.database import get_firestore_client
-from config.email_settings import is_test_server
-from models.participant import ParticipantModel
-from models.removal_log import RemovalLogModel
-<<<<<<< HEAD
-from models.area_signup_type import AreaSignupTypeModel
-from config.areas import get_area_info, get_all_areas
-=======
-from models.reassignment_log import ReassignmentLogModel
-from config.areas import get_area_info, get_all_areas, get_public_areas
->>>>>>> a269e1ad
-from config.fields import (
-    normalize_participant_record, get_participant_csv_fields,
-    get_participant_field_default, get_participant_display_name
-)
-from config.admins import get_admin_emails
-from routes.auth import require_admin, get_current_user
-from services.email_service import email_service
-from test.email_generator import (
-    generate_team_update_emails,
-    generate_weekly_summary_emails,
-    generate_admin_digest_email
-)
-from services.security import (
-    sanitize_name, sanitize_email, sanitize_phone, sanitize_notes,
-    validate_area_code, validate_experience, validate_email_format, is_suspicious_input, log_security_event
-)
-from services.csv_security import escape_csv_formula
-from services.limiter import limiter
-from config.rate_limits import RATE_LIMITS, get_rate_limit_message
-from datetime import datetime
-import csv
-import logging
-import os
-from io import StringIO
-
-admin_bp = Blueprint('admin', __name__)
-
-
-@admin_bp.before_request
-def load_db():
-    """Load database client and check admin access."""
-    try:
-        g.db, _ = get_firestore_client()
-    except Exception as e:
-        g.db = None
-        flash('Database unavailable.', 'error')
-
-
-@admin_bp.route('/')
-@require_admin
-@limiter.limit(RATE_LIMITS['admin_general'])
-def dashboard():
-    """Admin dashboard with year selector and overview."""
-    if not g.db:
-        return render_template('admin/dashboard.html', error="Database unavailable")
-
-    # Get selected year from query params, default to current year
-    selected_year = int(request.args.get('year', datetime.now().year))
-
-    # Initialize models for selected year
-    participant_model = ParticipantModel(g.db, selected_year)
-    removal_model = RemovalLogModel(g.db, selected_year)
-
-    # Get available years
-    available_years = ParticipantModel.get_available_years(g.db)
-
-    # Get dashboard data
-    participants = participant_model.get_all_participants()
-    unassigned_participants = participant_model.get_unassigned_participants()
-    area_counts = participant_model.get_area_counts()
-    areas_without_leaders = participant_model.get_areas_without_leaders()
-    leadership_interested = participant_model.get_participants_interested_in_leadership()
-    recent_removals = removal_model.get_recent_removals(7)
-
-    # Calculate statistics
-    total_participants = len(participants)
-    total_unassigned = len(unassigned_participants)
-    total_assigned = total_participants - total_unassigned
-
-    return render_template('admin/dashboard.html',
-                           selected_year=selected_year,
-                           available_years=available_years,
-                           participants=participants[:10],  # Recent 10 for dashboard
-                           unassigned_participants=unassigned_participants,
-                           area_counts=area_counts,
-                           areas_without_leaders=areas_without_leaders,
-                           leadership_interested=leadership_interested,
-                           recent_removals=recent_removals,
-                           total_participants=total_participants,
-                           total_unassigned=total_unassigned,
-                           total_assigned=total_assigned,
-                           is_test_server=is_test_server(),
-                           current_user=get_current_user())
-
-
-@admin_bp.route('/participants')
-@require_admin
-def participants():
-    """View and manage all participants with historical year support."""
-    if not g.db:
-        return render_template('admin/participants.html',
-                             participants=[],
-                             area_leaders={},
-                             error="Database unavailable")
-
-    # Get current year
-    current_year = datetime.now().year
-
-    # Get selected year from query params, default to current year
-    selected_year = int(request.args.get('year', current_year))
-
-    # Initialize model for selected year
-    participant_model = ParticipantModel(g.db, selected_year)
-
-    # Get available years for tab navigation
-    available_years = ParticipantModel.get_available_years(g.db)
-
-    # Filter to current year + past 3 years with data
-    historical_years = [y for y in available_years if y < current_year][-3:]
-    display_years = [current_year] + historical_years if current_year in available_years else historical_years[:4]
-
-    # Determine if selected year is historical (read-only)
-    is_historical = selected_year < current_year
-
-    all_participants = participant_model.get_all_participants()
-    all_leaders = participant_model.get_leaders()
-
-    # Filter out UNASSIGNED participants - they have their own dedicated interface at /admin/unassigned
-    assigned_participants = [p for p in all_participants if p.get('preferred_area') != 'UNASSIGNED']
-
-    # Normalize participant data to ensure all fields are present
-    normalized_participants = [normalize_participant_record(p) for p in assigned_participants]
-
-    # Convert manually added leaders to participant-like records for display
-    leader_as_participants = []
-    for leader in all_leaders:
-        # Check if leader already exists as participant (avoid duplication by identity)
-        leader_first_name = leader.get('first_name', '').strip()
-        leader_last_name = leader.get('last_name', '').strip()
-        email = leader.get('email', '').lower().strip()
-
-        existing = next((p for p in normalized_participants
-                        if (p.get('first_name', '').strip().lower() == leader_first_name.lower() and
-                            p.get('last_name', '').strip().lower() == leader_last_name.lower() and
-                            p.get('email', '').lower().strip() == email)), None)
-
-        if not existing and email:  # Only add if not already a participant and has email
-            leader_participant = {
-                'id': leader.get('id'),
-                'first_name': leader.get('first_name', ''),
-                'last_name': leader.get('last_name', ''),
-                'email': leader.get('email', ''),
-                'phone': leader.get('phone', ''),
-                'phone2': '',  # Leaders don't have secondary phone
-                'preferred_area': leader.get('assigned_area_leader', ''),
-                'skill_level': 'Area Leader',  # Special designation for leaders
-                'experience': 'Area Leader',
-                'participation_type': 'regular',
-                'has_binoculars': False,
-                'spotting_scope': False,
-                'interested_in_leadership': True,  # Assumed for leaders
-                'interested_in_scribe': False,
-                'notes_to_organizers': leader.get('notes', ''),
-                'is_leader': True,
-                'assigned_area_leader': None,
-                'auto_assigned': False,
-                'assigned_by': leader.get('assigned_by', ''),
-                'assigned_at': leader.get('assigned_at'),
-                'created_at': leader.get('assigned_at'),  # Use assignment time as creation time
-                'updated_at': None,
-                'year': leader.get('year', selected_year)
-            }
-            # Normalize the leader record to ensure all fields are present
-            leader_as_participants.append(normalize_participant_record(leader_participant))
-
-    # Combine participants and leader-participants
-    combined_participants = normalized_participants + leader_as_participants
-
-    # Create area leader lookup
-    area_leaders = {}
-    for leader in all_leaders:
-        area = leader.get('assigned_area_leader')
-        if area:
-            if area not in area_leaders:
-                area_leaders[area] = []
-            area_leaders[area].append(leader)
-
-    # Define which fields to display in the table (subset of all fields for readability)
-    display_fields = ['first_name', 'last_name', 'email', 'phone', 'phone2', 'skill_level',
-                     'experience', 'participation_type', 'has_binoculars', 'spotting_scope',
-                     'interested_in_leadership', 'interested_in_scribe', 'notes_to_organizers', 'created_at']
-
-    return render_template('admin/participants.html',
-                           participants=combined_participants,
-                           area_leaders=area_leaders,
-                           display_fields=display_fields,
-                           get_display_name=get_participant_display_name,
-                           selected_year=selected_year,
-                           current_year=current_year,
-                           available_years=display_years,
-                           is_historical=is_historical,
-                           all_areas=get_all_areas(),
-                           current_user=get_current_user())
-
-
-@admin_bp.route('/unassigned')
-@require_admin
-def unassigned():
-    """Manage unassigned participants."""
-    if not g.db:
-        return render_template('admin/unassigned.html', participants=[], error="Database unavailable")
-
-    selected_year = int(request.args.get('year', datetime.now().year))
-    participant_model = ParticipantModel(g.db, selected_year)
-
-    unassigned_participants = participant_model.get_unassigned_participants()
-    all_areas = get_all_areas()
-    area_counts = participant_model.get_area_counts()
-
-    return render_template('admin/unassigned.html',
-                           participants=unassigned_participants,
-                           all_areas=all_areas,
-                           area_counts=area_counts,
-                           selected_year=selected_year,
-                           current_user=get_current_user())
-
-
-@admin_bp.route('/assign_participant', methods=['POST'])
-@require_admin
-@limiter.limit(RATE_LIMITS['admin_modify'], error_message=get_rate_limit_message('admin_modify'))
-def assign_participant():
-    """Assign a participant to an area."""
-    if not g.db:
-        flash('Database unavailable.', 'error')
-        return redirect(url_for('admin.unassigned'))
-
-    # Get and sanitize form data
-    participant_id = request.form.get('participant_id', '').strip()
-    area_code = request.form.get('area_code', '').strip().upper()
-    selected_year = int(request.form.get('year', datetime.now().year))
-    
-    # Security checks
-    user = get_current_user()
-    if is_suspicious_input(participant_id) or is_suspicious_input(area_code):
-        log_security_event('Suspicious admin input', f'Assign participant attempt with suspicious data', user.get('email'))
-        flash('Invalid input detected.', 'error')
-        return redirect(url_for('admin.unassigned', year=selected_year))
-
-    if not participant_id or not area_code:
-        flash('Participant ID and area code are required.', 'error')
-        return redirect(url_for('admin.unassigned', year=selected_year))
-        
-    if not validate_area_code(area_code):
-        flash('Invalid area code.', 'error')
-        return redirect(url_for('admin.unassigned', year=selected_year))
-
-    participant_model = ParticipantModel(g.db, selected_year)
-
-    if participant_model.assign_participant_to_area(participant_id, area_code, user['email']):
-        flash(f'Participant assigned to Area {area_code} successfully.', 'success')
-    else:
-        flash('Failed to assign participant.', 'error')
-
-    return redirect(url_for('admin.unassigned', year=selected_year))
-
-
-@admin_bp.route('/area/<area_code>')
-@require_admin
-def area_detail(area_code):
-    """View participants for a specific area."""
-    if not g.db:
-        return render_template('admin/area_detail.html', error="Database unavailable")
-
-    selected_year = int(request.args.get('year', datetime.now().year))
-    participant_model = ParticipantModel(g.db, selected_year)
-    available_years = ParticipantModel.get_available_years(g.db)
-
-    participants = participant_model.get_participants_by_area(area_code)
-    area_leaders = participant_model.get_leaders_by_area(area_code)
-    area_info = get_area_info(area_code)
-
-    # Get historical participants if requested
-    show_historical = request.args.get('historical') == 'true'
-    historical_participants = []
-    if show_historical:
-        historical_participants = participant_model.get_historical_participants(area_code, 3)
-
-    return render_template('admin/area_detail.html',
-                           area_code=area_code,
-                           participants=participants,
-                           area_leaders=area_leaders,
-                           area_info=area_info,
-                           historical_participants=historical_participants,
-                           show_historical=show_historical,
-                           selected_year=selected_year,
-                           available_years=available_years,
-                           current_user=get_current_user())
-
-
-@admin_bp.route('/leaders')
-@require_admin
-@limiter.limit(RATE_LIMITS['admin_general'])
-def leaders():
-    """Manage area leaders with CSV export support."""
-    if not g.db:
-        return render_template('admin/leaders.html', error="Database unavailable")
-
-    selected_year = int(request.args.get('year', datetime.now().year))
-    participant_model = ParticipantModel(g.db, selected_year)
-    available_years = ParticipantModel.get_available_years(g.db)
-
-    all_leaders = participant_model.get_leaders()
-    areas_without_leaders = participant_model.get_areas_without_leaders()
-    leadership_interested = participant_model.get_participants_interested_in_leadership()
-    all_areas = get_all_areas()
-
-    # Normalize leader data to ensure all fields are present (single-table design uses participant fields)
-    normalized_leaders = [normalize_participant_record(leader) for leader in all_leaders]
-
-    # Sort current leaders by area code then by first name
-    normalized_leaders.sort(key=lambda x: (x.get('assigned_area_leader', ''), x.get('first_name', '')))
-
-    # Sort potential leaders by area preference then by first name
-    leadership_interested.sort(key=lambda x: (x.get('preferred_area', ''), x.get('first_name', '')))
-
-    # Check if CSV export is requested
-    if request.args.get('format') == 'csv':
-        # Create CSV in memory
-        output = StringIO()
-        writer = csv.writer(output)
-
-        if normalized_leaders:
-            # Use participant field definitions for complete leader data
-            fieldnames = get_participant_csv_fields()
-
-            # Write CSV header
-            writer.writerow(fieldnames)
-
-            # Sort leaders by area, then by first name
-            sorted_leaders = sorted(normalized_leaders, key=lambda x: (x.get('assigned_area_leader', ''), x.get('first_name', '')))
-
-            # Write leader data
-            for leader in sorted_leaders:
-                row = []
-                for field in fieldnames:
-                    value = leader.get(field, get_participant_field_default(field))
-                    # Handle datetime objects
-                    if hasattr(value, 'strftime'):
-                        value = value.strftime('%Y-%m-%d %H:%M:%S')
-                    # Handle boolean values
-                    elif isinstance(value, bool):
-                        value = 'Yes' if value else 'No'
-                    # Apply CSV formula injection protection (defense in depth)
-                    row.append(escape_csv_formula(value))
-                writer.writerow(row)
-
-        # Create response
-        output.seek(0)
-        response = make_response(output.getvalue())
-        response.headers['Content-Disposition'] = f'attachment; filename=area_leaders_{selected_year}_{datetime.now().strftime("%Y%m%d")}.csv'
-        response.headers['Content-type'] = 'text/csv'
-
-        return response
-
-    current_year = datetime.now().year
-    is_historical = selected_year < current_year
-
-    return render_template('admin/leaders.html',
-                           all_leaders=normalized_leaders,
-                           areas_without_leaders=areas_without_leaders,
-                           leadership_interested=leadership_interested,
-                           all_areas=all_areas,
-                           get_area_info=get_area_info,
-                           selected_year=selected_year,
-                           available_years=available_years,
-                           current_year=current_year,
-                           is_historical=is_historical,
-                           current_user=get_current_user())
-
-
-@admin_bp.route('/add_leader', methods=['POST'])
-@require_admin
-@limiter.limit(RATE_LIMITS['admin_modify'], error_message=get_rate_limit_message('admin_modify'))
-def add_leader():
-    """Manually add a new area leader."""
-    if not g.db:
-        flash('Database unavailable.', 'error')
-        return redirect(url_for('admin.leaders'))
-
-    selected_year = int(request.form.get('year', datetime.now().year))
-    
-    # Get and sanitize form data
-    first_name = sanitize_name(request.form.get('first_name', ''))
-    last_name = sanitize_name(request.form.get('last_name', ''))
-    email = sanitize_email(request.form.get('email', ''))
-    phone = sanitize_phone(request.form.get('phone', ''))
-    area_code = request.form.get('area_code', '').strip().upper()
-    notes = sanitize_notes(request.form.get('notes', ''))
-    
-    # Security checks
-    user = get_current_user()
-    all_text_inputs = [first_name, last_name, phone, notes]
-    for text_input in all_text_inputs:
-        if is_suspicious_input(text_input):
-            log_security_event('Suspicious admin input', f'Add leader attempt with suspicious input', user.get('email'))
-            flash('Invalid input detected. Please check your entries.', 'error')
-            return redirect(url_for('admin.leaders', year=selected_year))
-
-    # Validate required fields
-    if not all([first_name, last_name, email, phone, area_code]):
-        flash('All required fields must be completed.', 'error')
-        return redirect(url_for('admin.leaders', year=selected_year))
-        
-    # Length validations
-    if len(first_name) > 100 or len(last_name) > 100:
-        flash('Names must be 100 characters or less.', 'error')
-        return redirect(url_for('admin.leaders', year=selected_year))
-
-    if len(email) > 254:
-        flash('Email address is too long.', 'error')
-        return redirect(url_for('admin.leaders', year=selected_year))
-
-    # Validate email format
-    if not validate_email_format(email):
-        flash('Please enter a valid email address.', 'error')
-        return redirect(url_for('admin.leaders', year=selected_year))
-
-    if len(phone) > 20:
-        flash('Phone number must be 20 characters or less.', 'error')
-        return redirect(url_for('admin.leaders', year=selected_year))
-
-    # Validate area code
-    if not validate_area_code(area_code):
-        flash(f'Invalid area code: {area_code}', 'error')
-        return redirect(url_for('admin.leaders', year=selected_year))
-
-    # Get additional form fields
-    phone2 = sanitize_phone(request.form.get('phone2', ''))
-    skill_level = request.form.get('skill_level', 'Expert').strip()
-    experience = request.form.get('experience', '3+ counts').strip()
-    has_binoculars = request.form.get('has_binoculars') == 'on'
-    spotting_scope = request.form.get('spotting_scope') == 'on'
-    interested_in_scribe = request.form.get('interested_in_scribe') == 'on'
-
-    # Validate skill level
-    valid_skill_levels = ['Newbie', 'Beginner', 'Intermediate', 'Expert']
-    if skill_level not in valid_skill_levels:
-        flash(f'Invalid skill level: {skill_level}', 'error')
-        return redirect(url_for('admin.leaders', year=selected_year))
-
-    # Initialize participant model
-    participant_model = ParticipantModel(g.db, selected_year)
-
-    try:
-        # Check if this exact person (identity) is already assigned to this area
-        existing_leaders_for_person = participant_model.get_leaders_by_identity(first_name, last_name, email)
-        for leader in existing_leaders_for_person:
-            if leader.get('assigned_area_leader') == area_code:
-                flash(f'{first_name} {last_name} is already assigned as a leader for Area {area_code}.', 'warning')
-                return redirect(url_for('admin.leaders', year=selected_year))
-
-        # Check if this person (identity) is already leading another area (one area per person rule)
-        current_leader_areas = participant_model.get_leaders_by_identity(first_name, last_name, email)
-        if current_leader_areas:
-            existing_area = current_leader_areas[0]['assigned_area_leader']
-            flash(f'{first_name} {last_name} is already leading Area {existing_area}. Each person can only lead one area.', 'error')
-            return redirect(url_for('admin.leaders', year=selected_year))
-
-        # Create the area leader record with full participant data
-        leader_data = {
-            'area_code': area_code,
-            'email': email,
-            'first_name': first_name,
-            'last_name': last_name,
-            'phone': phone,
-            'phone2': phone2,
-            'skill_level': skill_level,
-            'experience': experience,
-            'has_binoculars': has_binoculars,
-            'spotting_scope': spotting_scope,
-            'interested_in_scribe': interested_in_scribe,
-            'assigned_by': user['email'],
-            'assigned_at': datetime.now(),
-            'active': True,
-            'year': selected_year,
-            'created_from_participant': False,
-            'notes': notes if notes else None
-        }
-
-        leader_id = participant_model.add_leader(leader_data)
-        
-        if leader_id:
-            flash(f'Successfully added {first_name} {last_name} as leader for Area {area_code}.', 'success')
-        else:
-            flash('Failed to add leader. Please try again.', 'error')
-
-    except Exception as e:
-        logging.error(f"Error adding leader: {e}")
-        flash('An error occurred while adding the leader.', 'error')
-
-    return redirect(url_for('admin.leaders', year=selected_year))
-
-
-@admin_bp.route('/assign_leader', methods=['POST'])
-@require_admin
-def assign_leader():
-    """Assign a participant as area leader."""
-    if not g.db:
-        flash('Database unavailable.', 'error')
-        return redirect(url_for('admin.leaders'))
-
-    participant_id = request.form.get('participant_id')
-    area_code = request.form.get('area_code', '').strip().upper()
-    selected_year = int(request.form.get('year', datetime.now().year))
-
-    # Validate required fields
-    if not participant_id or not area_code:
-        flash('Participant ID and area code are required.', 'error')
-        return redirect(url_for('admin.leaders', year=selected_year))
-
-    # Validate area code
-    if not get_area_info(area_code):
-        flash(f'Invalid area code: {area_code}', 'error')
-        return redirect(url_for('admin.leaders', year=selected_year))
-
-    participant_model = ParticipantModel(g.db, selected_year)
-    user = get_current_user()
-
-    # Get participant details
-    participant = participant_model.get_participant(participant_id)
-    if not participant:
-        flash('Participant not found.', 'error')
-        return redirect(url_for('admin.leaders', year=selected_year))
-
-    try:
-        # Check if this person (identity) is already leading the SAME area
-        first_name = participant['first_name']
-        last_name = participant['last_name']
-        participant_email = participant['email']
-        leader_areas = participant_model.get_leaders_by_identity(first_name, last_name, participant_email)
-        for leader in leader_areas:
-            if leader.get('assigned_area_leader') == area_code:
-                flash(f'{first_name} {last_name} is already assigned as leader for Area {area_code}.', 'warning')
-                return redirect(url_for('admin.leaders', year=selected_year))
-
-        # Update participant record with leadership
-        # This will update their area to the new area and give them leadership
-        # If they were leading another area, this automatically changes it (one area per person)
-        participant_model.assign_area_leadership(participant_id, area_code, user['email'])
-
-        flash(f"Assigned {participant['first_name']} {participant['last_name']} as leader for Area {area_code}.",
-              'success')
-
-    except Exception as e:
-        logging.error(f"Error assigning leader: {e}")
-        flash('An error occurred while assigning the leader.', 'error')
-
-    return redirect(url_for('admin.leaders', year=selected_year))
-
-
-@admin_bp.route('/delete_participant/<participant_id>', methods=['POST'])
-@require_admin
-def delete_participant(participant_id):
-    """Delete a participant and log the removal."""
-    if not g.db:
-        flash('Database unavailable.', 'error')
-        return redirect(url_for('admin.participants'))
-
-    selected_year = int(request.form.get('year', datetime.now().year))
-    participant_model = ParticipantModel(g.db, selected_year)
-    removal_model = RemovalLogModel(g.db, selected_year)
-    user = get_current_user()
-
-    # Get participant info before deletion
-    participant = participant_model.get_participant(participant_id)
-    if not participant:
-        flash('Participant not found.', 'error')
-        return redirect(url_for('admin.participants', year=selected_year))
-
-    participant_name = f"{participant['first_name']} {participant['last_name']}"
-    area_code = participant.get('preferred_area', 'UNASSIGNED')
-    reason = request.form.get('reason', 'Removed by administrator')
-
-    # Check if participant is also a leader (needs synchronization)
-    is_leader = participant.get('is_leader', False)
-
-    # Delete participant
-    if participant_model.delete_participant(participant_id):
-        # Log the removal
-        removal_model.log_removal(
-            participant_name=participant_name,
-            area_code=area_code,
-            removed_by=user['email'],
-            reason=reason,
-            participant_email=participant.get('email', '')
-        )
-
-        # If participant was also a leader, deactivate corresponding leader records
-        if is_leader:
-            first_name = participant.get('first_name', '')
-            last_name = participant.get('last_name', '')
-            email = participant.get('email', '')
-
-            if first_name and last_name and email:
-                if participant_model.deactivate_leaders_by_identity(first_name, last_name, email, user['email']):
-                    flash(f'Participant {participant_name} and corresponding leader records removed successfully.', 'success')
-                else:
-                    flash(f'Participant {participant_name} removed, but failed to deactivate leader records. Please check leader management.', 'warning')
-            else:
-                flash(f'Participant {participant_name} removed, but leader cleanup skipped due to missing identity information.', 'warning')
-        else:
-            flash(f'Participant {participant_name} removed successfully.', 'success')
-    else:
-        flash('Failed to remove participant.', 'error')
-
-    return redirect(url_for('admin.participants', year=selected_year))
-
-
-@admin_bp.route('/export_csv')
-@require_admin
-@limiter.limit(RATE_LIMITS['admin_general'])
-def export_csv():
-    """Export all participants as CSV with formula injection protection."""
-    if not g.db:
-        flash('Database unavailable.', 'error')
-        return redirect(url_for('admin.dashboard'))
-
-    selected_year = int(request.args.get('year', datetime.now().year))
-    participant_model = ParticipantModel(g.db, selected_year)
-
-    participants = participant_model.get_all_participants()
-
-    # Create CSV in memory
-    output = StringIO()
-    writer = csv.writer(output)
-
-    # Sort participants: alphabetically by area → by participation type (regular/FEEDER) → by first name
-    def sort_key(p):
-        area = p.get('preferred_area', 'UNASSIGNED')
-        participation_type = p.get('participation_type', 'regular')
-        first_name = p.get('first_name', '').lower()
-        # Sort areas alphabetically, then regular before FEEDER within each area
-        type_order = 0 if participation_type == 'regular' else 1
-        return (area, type_order, first_name)
-    
-    sorted_participants = sorted(participants, key=sort_key)
-
-    if sorted_participants:
-        # Use centralized field definition to ensure consistent ordering and complete fields
-        fieldnames = get_participant_csv_fields()
-
-        # Write CSV header
-        writer.writerow(fieldnames)
-
-        # Write participant data
-        for p in sorted_participants:
-            row = []
-            for field in fieldnames:
-                value = p.get(field, get_participant_field_default(field))
-                # Handle datetime objects
-                if hasattr(value, 'strftime'):
-                    value = value.strftime('%Y-%m-%d %H:%M')
-                # Handle boolean values
-                elif isinstance(value, bool):
-                    value = 'Yes' if value else 'No'
-                # Apply CSV formula injection protection (defense in depth)
-                row.append(escape_csv_formula(value))
-            writer.writerow(row)
-
-    # Prepare response
-    response = make_response(output.getvalue())
-    response.headers[
-        'Content-Disposition'] = f'attachment; filename=cbc_participants_{selected_year}_{datetime.now().strftime("%Y%m%d")}.csv'
-    response.headers['Content-type'] = 'text/csv'
-
-    return response
-
-
-@admin_bp.route('/send_unassigned_digest', methods=['POST'])
-@require_admin
-def send_unassigned_digest():
-    """Manually trigger unassigned participant digest email."""
-    if not g.db:
-        flash('Database unavailable.', 'error')
-        return redirect(url_for('admin.dashboard'))
-
-    selected_year = int(request.form.get('year', datetime.now().year))
-    participant_model = ParticipantModel(g.db, selected_year)
-
-    unassigned_participants = participant_model.get_unassigned_participants()
-
-    if not unassigned_participants:
-        flash('No unassigned participants to report.', 'info')
-        return redirect(url_for('admin.dashboard', year=selected_year))
-
-    admin_emails = get_admin_emails()
-
-    if email_service.send_unassigned_digest(admin_emails, unassigned_participants):
-        flash(f'Unassigned participant digest sent to {len(admin_emails)} administrators.', 'success')
-    else:
-        flash('Failed to send digest email.', 'error')
-
-    return redirect(url_for('admin.dashboard', year=selected_year))
-
-
-@admin_bp.route('/edit_leader', methods=['POST'])
-@require_admin
-@limiter.limit(RATE_LIMITS['admin_modify'], error_message=get_rate_limit_message('admin_modify'))
-def edit_leader():
-    """Edit leader information with inline editing."""
-    if not g.db:
-        return jsonify({'success': False, 'message': 'Database unavailable'})
-
-    try:
-        # Parse JSON request
-        data = request.get_json()
-        if not data:
-            return jsonify({'success': False, 'message': 'No data provided'})
-
-        # Get and sanitize data
-        leader_id = data.get('participant_id', '').strip()
-        area_code = data.get('area_code', '').strip().upper()
-        first_name = sanitize_name(data.get('first_name', ''))
-        last_name = sanitize_name(data.get('last_name', ''))
-        email = sanitize_email(data.get('email', ''))
-        phone = sanitize_phone(data.get('phone', ''))
-        phone2 = sanitize_phone(data.get('phone2', ''))
-        selected_year = int(data.get('year', datetime.now().year))
-        
-        # Security checks
-        user = get_current_user()
-        all_text_inputs = [first_name, last_name, phone, phone2]
-        for text_input in all_text_inputs:
-            if is_suspicious_input(text_input):
-                log_security_event('Suspicious admin input', f'Edit leader attempt with suspicious input', user.get('email'))
-                return jsonify({'success': False, 'message': 'Invalid input detected'})
-
-        # Validate required fields
-        if not all([leader_id, area_code, first_name, last_name, email]):
-            return jsonify({'success': False, 'message': 'All fields are required except phone'})
-            
-        # Length validations
-        if len(first_name) > 100 or len(last_name) > 100:
-            return jsonify({'success': False, 'message': 'Names must be 100 characters or less'})
-            
-        if len(email) > 254:
-            return jsonify({'success': False, 'message': 'Email address is too long'})
-
-        # Validate email format
-        if not validate_email_format(email):
-            return jsonify({'success': False, 'message': 'Please enter a valid email address'})
-
-        if len(phone) > 20:
-            return jsonify({'success': False, 'message': 'Phone number must be 20 characters or less'})
-
-        if len(phone2) > 20:
-            return jsonify({'success': False, 'message': 'Secondary phone number must be 20 characters or less'})
-
-        # Validate area code
-        if not validate_area_code(area_code):
-            return jsonify({'success': False, 'message': f'Invalid area code: {area_code}'})
-
-        # Initialize models
-        participant_model = ParticipantModel(g.db, selected_year)
-
-        # Get current leader data
-        current_leader = participant_model.get_participant(leader_id)
-        if not current_leader:
-            return jsonify({'success': False, 'message': 'Leader not found'})
-
-        current_email = current_leader.get('email')
-        current_first_name = current_leader.get('first_name')
-        current_last_name = current_leader.get('last_name')
-        current_area = current_leader.get('assigned_area_leader')
-
-        # Check if identity is changing and if new identity is already leading another area
-        identity_changed = (first_name != current_first_name or
-                          last_name != current_last_name or
-                          email != current_email)
-
-        if identity_changed:
-            existing_leaders = participant_model.get_leaders_by_identity(first_name, last_name, email)
-            for existing_leader in existing_leaders:
-                if existing_leader['id'] != leader_id:  # Don't conflict with self
-                    existing_area = existing_leader.get('assigned_area_leader')
-                    return jsonify({'success': False, 'message': f'{first_name} {last_name} is already leading Area {existing_area}'})
-
-        # Update participant record
-        updates = {
-            'assigned_area_leader': area_code,
-            'first_name': first_name,
-            'last_name': last_name,
-            'email': email,
-            'phone': phone,
-            'phone2': phone2,
-            'updated_at': datetime.now()
-        }
-
-        if not participant_model.update_participant(leader_id, updates):
-            return jsonify({'success': False, 'message': 'Failed to update leader'})
-
-
-        return jsonify({'success': True, 'message': 'Leader updated successfully'})
-
-    except Exception as e:
-        logging.error(f"Error editing leader: {e}")
-        return jsonify({'success': False, 'message': f'Error updating leader: {str(e)}'})
-
-
-@admin_bp.route('/delete_leader', methods=['POST'])
-@require_admin
-def delete_leader():
-    """Delete (deactivate) a leader."""
-    if not g.db:
-        return jsonify({'success': False, 'message': 'Database unavailable'})
-
-    try:
-        # Parse JSON request
-        data = request.get_json()
-        if not data:
-            return jsonify({'success': False, 'message': 'No data provided'})
-
-        leader_id = data.get('leader_id')
-        selected_year = int(data.get('year', datetime.now().year))
-
-        if not leader_id:
-            return jsonify({'success': False, 'message': 'Leader ID is required'})
-
-        # Initialize models
-        participant_model = ParticipantModel(g.db, selected_year)
-        user = get_current_user()
-
-        # Get leader data before deletion
-        leader = participant_model.get_participant(leader_id)
-        if not leader:
-            return jsonify({'success': False, 'message': 'Leader not found'})
-
-        email = leader.get('email')
-
-        # Remove leader (deactivate)
-        if not participant_model.remove_leader(leader_id, user['email']):
-            return jsonify({'success': False, 'message': 'Failed to delete leader'})
-
-
-        return jsonify({'success': True, 'message': 'Leader deleted successfully'})
-
-    except Exception as e:
-        logging.error(f"Error deleting leader: {e}")
-        return jsonify({'success': False, 'message': f'Error deleting leader: {str(e)}'})
-
-
-@admin_bp.route('/edit_participant', methods=['POST'])
-@require_admin
-@limiter.limit(RATE_LIMITS['admin_modify'], error_message=get_rate_limit_message('admin_modify'))
-def edit_participant():
-    """Edit participant information with inline editing."""
-    if not g.db:
-        return jsonify({'success': False, 'message': 'Database unavailable'})
-
-    try:
-        # Parse JSON request
-        data = request.get_json()
-        if not data:
-            return jsonify({'success': False, 'message': 'No data provided'})
-
-        # Get and sanitize data
-        participant_id = data.get('participant_id', '').strip()
-        first_name = sanitize_name(data.get('first_name', ''))
-        last_name = sanitize_name(data.get('last_name', ''))
-        email = sanitize_email(data.get('email', ''))
-        phone = sanitize_phone(data.get('phone', ''))
-        phone2 = sanitize_phone(data.get('phone2', ''))
-        skill_level = data.get('skill_level', '').strip()
-        experience = data.get('experience', '').strip()
-        notes_to_organizers = sanitize_notes(data.get('notes_to_organizers', ''))
-        has_binoculars = bool(data.get('has_binoculars', False))
-        spotting_scope = bool(data.get('spotting_scope', False))
-        interested_in_leadership = bool(data.get('interested_in_leadership', False))
-        interested_in_scribe = bool(data.get('interested_in_scribe', False))
-        preferred_area = data.get('preferred_area', '').strip().upper() if data.get('preferred_area') else None
-        selected_year = int(data.get('year', datetime.now().year))
-
-        # Security checks
-        user = get_current_user()
-        all_text_inputs = [first_name, last_name, phone, phone2, experience, notes_to_organizers]
-        for text_input in all_text_inputs:
-            if is_suspicious_input(text_input):
-                log_security_event('Suspicious admin input', f'Edit participant attempt with suspicious input', user.get('email'))
-                return jsonify({'success': False, 'message': 'Invalid input detected'})
-
-        # Validate required fields
-        if not all([participant_id, first_name, last_name, email]):
-            return jsonify({'success': False, 'message': 'Participant ID, first name, last name, and email are required'})
-
-        # Length validations
-        if len(first_name) > 100 or len(last_name) > 100:
-            return jsonify({'success': False, 'message': 'Names must be 100 characters or less'})
-
-        if len(email) > 254:
-            return jsonify({'success': False, 'message': 'Email address is too long'})
-
-        # Validate email format
-        if not validate_email_format(email):
-            return jsonify({'success': False, 'message': 'Please enter a valid email address'})
-
-        if len(phone) > 20:
-            return jsonify({'success': False, 'message': 'Phone number must be 20 characters or less'})
-
-        if len(phone2) > 20:
-            return jsonify({'success': False, 'message': 'Secondary phone number must be 20 characters or less'})
-
-        # Validate skill level
-        valid_skill_levels = ['Newbie', 'Beginner', 'Intermediate', 'Expert']
-        if skill_level and skill_level not in valid_skill_levels:
-            return jsonify({'success': False, 'message': f'Invalid skill level: {skill_level}'})
-
-        # Validate experience
-        if experience and not validate_experience(experience):
-            return jsonify({'success': False, 'message': f'Invalid experience level: {experience}'})
-
-        # Validate area code if provided
-        if preferred_area and not validate_area_code(preferred_area):
-            return jsonify({'success': False, 'message': f'Invalid area code: {preferred_area}'})
-
-        # Initialize models
-        participant_model = ParticipantModel(g.db, selected_year)
-
-        # Get current participant data
-        current_participant = participant_model.get_participant(participant_id)
-        if not current_participant:
-            return jsonify({'success': False, 'message': 'Participant not found'})
-
-        # Build updates dictionary with only the fields being edited
-        updates = {
-            'first_name': first_name,
-            'last_name': last_name,
-            'email': email.lower(),
-            'updated_at': datetime.now()
-        }
-
-        # Only update these fields if they are explicitly provided in the request
-        if 'phone' in data:
-            updates['phone'] = phone
-        if 'phone2' in data:
-            updates['phone2'] = phone2
-        if 'skill_level' in data:
-            updates['skill_level'] = skill_level
-        if 'experience' in data:
-            updates['experience'] = experience
-        if 'notes_to_organizers' in data:
-            updates['notes_to_organizers'] = notes_to_organizers
-        if 'has_binoculars' in data:
-            updates['has_binoculars'] = has_binoculars
-        if 'spotting_scope' in data:
-            updates['spotting_scope'] = spotting_scope
-        if 'interested_in_leadership' in data:
-            updates['interested_in_leadership'] = interested_in_leadership
-        if 'interested_in_scribe' in data:
-            updates['interested_in_scribe'] = interested_in_scribe
-        # Track if area changed for reassignment logging
-        area_changed = False
-        old_area = None
-        if 'preferred_area' in data:
-            old_area = current_participant.get('preferred_area')
-            area_changed = preferred_area != old_area
-            updates['preferred_area'] = preferred_area
-            # If participant was a leader and area changed, remove leadership
-            if current_participant.get('is_leader') and area_changed:
-                updates['is_leader'] = False
-                updates['assigned_area_leader'] = None
-                updates['leadership_removed_by'] = user['email']
-                updates['leadership_removed_at'] = datetime.now()
-
-        if not participant_model.update_participant(participant_id, updates):
-            return jsonify({'success': False, 'message': 'Failed to update participant'})
-
-        # Log reassignment if area changed
-        if area_changed and old_area and preferred_area:
-            try:
-                reassignment_log = ReassignmentLogModel(g.db, selected_year)
-                reassignment_log.log_reassignment(
-                    participant_id, first_name, last_name, email,
-                    old_area, preferred_area, user['email']
-                )
-            except Exception as e:
-                logging.error(f"Error logging reassignment for participant {participant_id}: {e}")
-                # Don't fail the reassignment if logging fails, but log the error
-                return jsonify({
-                    'success': True,
-                    'message': f'Participant updated but reassignment logging failed: {str(e)}'
-                })
-
-        return jsonify({'success': True, 'message': 'Participant updated successfully'})
-
-    except Exception as e:
-        logging.error(f"Error editing participant: {e}")
-        return jsonify({'success': False, 'message': f'Error updating participant: {str(e)}'})
-
-
-# Email Test Trigger Routes (Test Server Only)
-# Only register these routes when TEST_MODE is enabled to prevent abuse on production
-
-def register_test_email_routes():
-    """Register test email routes only in test mode."""
-    import os
-    
-    @admin_bp.route('/test/trigger-team-updates', methods=['POST'])
-    @require_admin
-    def test_trigger_team_updates():
-        """Test trigger for twice-daily team update emails (test server only)."""
-        # Environment check: only work on test server
-        if not is_test_server():
-            return jsonify({'error': 'Test triggers only available on test server'}), 403
-        
-        try:
-            # Generate twice-daily team updates for all areas with leaders
-            results = generate_team_update_emails(current_app)
-            
-            message = f"Team update emails: {results['emails_sent']} sent, {results['areas_processed']} areas processed"
-            if results['errors']:
-                message += f", {len(results['errors'])} errors"
-                
-            return jsonify({
-                'success': True, 
-                'message': message,
-                'details': results
-            })
-            
-        except Exception as e:
-            logging.error(f"Error in test_trigger_team_updates: {e}")
-            return jsonify({
-                'success': False, 
-                'error': f'Error generating team update emails: {str(e)}'
-            }), 500
-
-    @admin_bp.route('/test/trigger-weekly-summaries', methods=['POST'])
-    @require_admin 
-    def test_trigger_weekly_summaries():
-        """Test trigger for weekly summary emails (test server only)."""
-        # Environment check: only work on test server
-        if not is_test_server():
-            return jsonify({'error': 'Test triggers only available on test server'}), 403
-        
-        try:
-            # Generate weekly summaries for all areas with leaders
-            results = generate_weekly_summary_emails(current_app)
-            
-            message = f"Weekly summary emails: {results['emails_sent']} sent, {results['areas_processed']} areas processed"
-            if results['errors']:
-                message += f", {len(results['errors'])} errors"
-                
-            return jsonify({
-                'success': True, 
-                'message': message,
-                'details': results
-            })
-            
-        except Exception as e:
-            logging.error(f"Error in test_trigger_weekly_summaries: {e}")
-            return jsonify({
-                'success': False, 
-                'error': f'Error generating weekly summary emails: {str(e)}'
-            }), 500
-
-    @admin_bp.route('/test/trigger-admin-digest', methods=['POST'])
-    @require_admin
-    def test_trigger_admin_digest():
-        """Test trigger for daily admin digest email (test server only)."""
-        # Environment check: only work on test server
-        if not is_test_server():
-            return jsonify({'error': 'Test triggers only available on test server'}), 403
-        
-        try:
-            # Generate admin digest
-            results = generate_admin_digest_email(current_app)
-            
-            if results['unassigned_count'] == 0:
-                message = "Admin digest: No unassigned participants found"
-            else:
-                message = f"Admin digest: {results['emails_sent']} email sent for {results['unassigned_count']} unassigned participants"
-                
-            if results['errors']:
-                message += f", {len(results['errors'])} errors"
-                
-            return jsonify({
-                'success': True, 
-                'message': message,
-                'details': results
-            })
-            
-        except Exception as e:
-            logging.error(f"Error in test_trigger_admin_digest: {e}")
-            return jsonify({
-                'success': False, 
-                'error': f'Error generating admin digest email: {str(e)}'
-            }), 500
-
-
-@admin_bp.route('/area-signup-type')
-@require_admin
-@limiter.limit(RATE_LIMITS['admin_general'])
-def area_signup_type():
-    """Manage area signup types (open vs admin-only)."""
-    if not g.db:
-        return render_template('admin/area_signup_type.html', error="Database unavailable")
-
-    # Get selected year from query params, default to current year
-    selected_year = int(request.args.get('year', datetime.now().year))
-
-    # Get available years
-    available_years = ParticipantModel.get_available_years(g.db)
-
-    # Get all areas and their signup types
-    signup_type_model = AreaSignupTypeModel(g.db)
-
-    # Initialize all areas on first access (ensures all areas exist in Firestore)
-    try:
-        signup_type_model.initialize_all_areas()
-    except Exception as e:
-        logging.error(f"Error initializing area signup types: {e}")
-
-    signup_types = signup_type_model.get_all_signup_types()
-
-    # Organize by type for display
-    open_areas = [code for code, settings in sorted(signup_types.items())
-                  if not settings.get('admin_assignment_only', False)]
-    admin_only_areas = [code for code, settings in sorted(signup_types.items())
-                        if settings.get('admin_assignment_only', False)]
-
-    return render_template('admin/area_signup_type.html',
-                           selected_year=selected_year,
-                           available_years=available_years,
-                           signup_types=signup_types,
-                           open_areas=open_areas,
-                           admin_only_areas=admin_only_areas,
-                           all_areas=get_all_areas(),
-                           get_area_info=get_area_info,
-                           current_user=get_current_user())
-
-
-@admin_bp.route('/api/update-area-signup-type', methods=['POST'])
-@require_admin
-def update_area_signup_type_api():
-    """API endpoint to update area signup type."""
-    if not g.db:
-        return jsonify({'success': False, 'error': 'Database unavailable'}), 500
-
-    try:
-        data = request.get_json()
-        area_code = data.get('area_code', '').strip().upper()
-        admin_assignment_only = data.get('admin_assignment_only', False)
-
-        if not area_code:
-            return jsonify({'success': False, 'error': 'Area code is required'}), 400
-
-        # Validate area code
-        if area_code not in get_all_areas():
-            return jsonify({'success': False, 'error': f'Invalid area code: {area_code}'}), 400
-
-        # Update signup type
-        signup_type_model = AreaSignupTypeModel(g.db)
-        user = get_current_user()
-        success = signup_type_model.set_admin_assignment_only(
-            area_code,
-            admin_assignment_only,
-            updated_by=user.get('email') if user else 'unknown'
-        )
-
-        if success:
-            new_type = 'Admin Only' if admin_assignment_only else 'Open'
-            return jsonify({
-                'success': True,
-                'message': f'Area {area_code} is now {new_type}',
-                'area_code': area_code,
-                'admin_assignment_only': admin_assignment_only
-            })
-        else:
-            return jsonify({'success': False, 'error': 'Failed to update area signup type'}), 500
-
-    except Exception as e:
-        logging.error(f"Error updating area signup type: {e}")
-        return jsonify({'success': False, 'error': str(e)}), 500
-
-
-# Only register test routes when TEST_MODE is enabled
-if os.getenv('TEST_MODE', '').lower() == 'true':
+# Updated by Claude AI on 2025-10-24
+from flask import Blueprint, render_template, request, redirect, url_for, flash, jsonify, make_response, g, current_app
+from google.cloud import firestore
+from config.database import get_firestore_client
+from config.email_settings import is_test_server
+from models.participant import ParticipantModel
+from models.removal_log import RemovalLogModel
+from models.area_signup_type import AreaSignupTypeModel
+from config.areas import get_area_info, get_all_areas
+from models.reassignment_log import ReassignmentLogModel
+from config.fields import (
+    normalize_participant_record, get_participant_csv_fields,
+    get_participant_field_default, get_participant_display_name
+)
+from config.admins import get_admin_emails
+from routes.auth import require_admin, get_current_user
+from services.email_service import email_service
+from test.email_generator import (
+    generate_team_update_emails,
+    generate_weekly_summary_emails,
+    generate_admin_digest_email
+)
+from services.security import (
+    sanitize_name, sanitize_email, sanitize_phone, sanitize_notes,
+    validate_area_code, validate_experience, validate_email_format, is_suspicious_input, log_security_event
+)
+from services.csv_security import escape_csv_formula
+from services.limiter import limiter
+from config.rate_limits import RATE_LIMITS, get_rate_limit_message
+from datetime import datetime
+import csv
+import logging
+import os
+from io import StringIO
+
+admin_bp = Blueprint('admin', __name__)
+
+
+@admin_bp.before_request
+def load_db():
+    """Load database client and check admin access."""
+    try:
+        g.db, _ = get_firestore_client()
+    except Exception as e:
+        g.db = None
+        flash('Database unavailable.', 'error')
+
+
+@admin_bp.route('/')
+@require_admin
+@limiter.limit(RATE_LIMITS['admin_general'])
+def dashboard():
+    """Admin dashboard with year selector and overview."""
+    if not g.db:
+        return render_template('admin/dashboard.html', error="Database unavailable")
+
+    # Get selected year from query params, default to current year
+    selected_year = int(request.args.get('year', datetime.now().year))
+
+    # Initialize models for selected year
+    participant_model = ParticipantModel(g.db, selected_year)
+    removal_model = RemovalLogModel(g.db, selected_year)
+
+    # Get available years
+    available_years = ParticipantModel.get_available_years(g.db)
+
+    # Get dashboard data
+    participants = participant_model.get_all_participants()
+    unassigned_participants = participant_model.get_unassigned_participants()
+    area_counts = participant_model.get_area_counts()
+    areas_without_leaders = participant_model.get_areas_without_leaders()
+    leadership_interested = participant_model.get_participants_interested_in_leadership()
+    recent_removals = removal_model.get_recent_removals(7)
+
+    # Calculate statistics
+    total_participants = len(participants)
+    total_unassigned = len(unassigned_participants)
+    total_assigned = total_participants - total_unassigned
+
+    return render_template('admin/dashboard.html',
+                           selected_year=selected_year,
+                           available_years=available_years,
+                           participants=participants[:10],  # Recent 10 for dashboard
+                           unassigned_participants=unassigned_participants,
+                           area_counts=area_counts,
+                           areas_without_leaders=areas_without_leaders,
+                           leadership_interested=leadership_interested,
+                           recent_removals=recent_removals,
+                           total_participants=total_participants,
+                           total_unassigned=total_unassigned,
+                           total_assigned=total_assigned,
+                           is_test_server=is_test_server(),
+                           current_user=get_current_user())
+
+
+@admin_bp.route('/participants')
+@require_admin
+def participants():
+    """View and manage all participants with historical year support."""
+    if not g.db:
+        return render_template('admin/participants.html',
+                             participants=[],
+                             area_leaders={},
+                             error="Database unavailable")
+
+    # Get current year
+    current_year = datetime.now().year
+
+    # Get selected year from query params, default to current year
+    selected_year = int(request.args.get('year', current_year))
+
+    # Initialize model for selected year
+    participant_model = ParticipantModel(g.db, selected_year)
+
+    # Get available years for tab navigation
+    available_years = ParticipantModel.get_available_years(g.db)
+
+    # Filter to current year + past 3 years with data
+    historical_years = [y for y in available_years if y < current_year][-3:]
+    display_years = [current_year] + historical_years if current_year in available_years else historical_years[:4]
+
+    # Determine if selected year is historical (read-only)
+    is_historical = selected_year < current_year
+
+    all_participants = participant_model.get_all_participants()
+    all_leaders = participant_model.get_leaders()
+
+    # Filter out UNASSIGNED participants - they have their own dedicated interface at /admin/unassigned
+    assigned_participants = [p for p in all_participants if p.get('preferred_area') != 'UNASSIGNED']
+
+    # Normalize participant data to ensure all fields are present
+    normalized_participants = [normalize_participant_record(p) for p in assigned_participants]
+
+    # Convert manually added leaders to participant-like records for display
+    leader_as_participants = []
+    for leader in all_leaders:
+        # Check if leader already exists as participant (avoid duplication by identity)
+        leader_first_name = leader.get('first_name', '').strip()
+        leader_last_name = leader.get('last_name', '').strip()
+        email = leader.get('email', '').lower().strip()
+
+        existing = next((p for p in normalized_participants
+                        if (p.get('first_name', '').strip().lower() == leader_first_name.lower() and
+                            p.get('last_name', '').strip().lower() == leader_last_name.lower() and
+                            p.get('email', '').lower().strip() == email)), None)
+
+        if not existing and email:  # Only add if not already a participant and has email
+            leader_participant = {
+                'id': leader.get('id'),
+                'first_name': leader.get('first_name', ''),
+                'last_name': leader.get('last_name', ''),
+                'email': leader.get('email', ''),
+                'phone': leader.get('phone', ''),
+                'phone2': '',  # Leaders don't have secondary phone
+                'preferred_area': leader.get('assigned_area_leader', ''),
+                'skill_level': 'Area Leader',  # Special designation for leaders
+                'experience': 'Area Leader',
+                'participation_type': 'regular',
+                'has_binoculars': False,
+                'spotting_scope': False,
+                'interested_in_leadership': True,  # Assumed for leaders
+                'interested_in_scribe': False,
+                'notes_to_organizers': leader.get('notes', ''),
+                'is_leader': True,
+                'assigned_area_leader': None,
+                'auto_assigned': False,
+                'assigned_by': leader.get('assigned_by', ''),
+                'assigned_at': leader.get('assigned_at'),
+                'created_at': leader.get('assigned_at'),  # Use assignment time as creation time
+                'updated_at': None,
+                'year': leader.get('year', selected_year)
+            }
+            # Normalize the leader record to ensure all fields are present
+            leader_as_participants.append(normalize_participant_record(leader_participant))
+
+    # Combine participants and leader-participants
+    combined_participants = normalized_participants + leader_as_participants
+
+    # Create area leader lookup
+    area_leaders = {}
+    for leader in all_leaders:
+        area = leader.get('assigned_area_leader')
+        if area:
+            if area not in area_leaders:
+                area_leaders[area] = []
+            area_leaders[area].append(leader)
+
+    # Define which fields to display in the table (subset of all fields for readability)
+    display_fields = ['first_name', 'last_name', 'email', 'phone', 'phone2', 'skill_level',
+                     'experience', 'participation_type', 'has_binoculars', 'spotting_scope',
+                     'interested_in_leadership', 'interested_in_scribe', 'notes_to_organizers', 'created_at']
+
+    return render_template('admin/participants.html',
+                           participants=combined_participants,
+                           area_leaders=area_leaders,
+                           display_fields=display_fields,
+                           get_display_name=get_participant_display_name,
+                           selected_year=selected_year,
+                           current_year=current_year,
+                           available_years=display_years,
+                           is_historical=is_historical,
+                           all_areas=get_all_areas(),
+                           current_user=get_current_user())
+
+
+@admin_bp.route('/unassigned')
+@require_admin
+def unassigned():
+    """Manage unassigned participants."""
+    if not g.db:
+        return render_template('admin/unassigned.html', participants=[], error="Database unavailable")
+
+    selected_year = int(request.args.get('year', datetime.now().year))
+    participant_model = ParticipantModel(g.db, selected_year)
+
+    unassigned_participants = participant_model.get_unassigned_participants()
+    all_areas = get_all_areas()
+    area_counts = participant_model.get_area_counts()
+
+    return render_template('admin/unassigned.html',
+                           participants=unassigned_participants,
+                           all_areas=all_areas,
+                           area_counts=area_counts,
+                           selected_year=selected_year,
+                           current_user=get_current_user())
+
+
+@admin_bp.route('/assign_participant', methods=['POST'])
+@require_admin
+@limiter.limit(RATE_LIMITS['admin_modify'], error_message=get_rate_limit_message('admin_modify'))
+def assign_participant():
+    """Assign a participant to an area."""
+    if not g.db:
+        flash('Database unavailable.', 'error')
+        return redirect(url_for('admin.unassigned'))
+
+    # Get and sanitize form data
+    participant_id = request.form.get('participant_id', '').strip()
+    area_code = request.form.get('area_code', '').strip().upper()
+    selected_year = int(request.form.get('year', datetime.now().year))
+    
+    # Security checks
+    user = get_current_user()
+    if is_suspicious_input(participant_id) or is_suspicious_input(area_code):
+        log_security_event('Suspicious admin input', f'Assign participant attempt with suspicious data', user.get('email'))
+        flash('Invalid input detected.', 'error')
+        return redirect(url_for('admin.unassigned', year=selected_year))
+
+    if not participant_id or not area_code:
+        flash('Participant ID and area code are required.', 'error')
+        return redirect(url_for('admin.unassigned', year=selected_year))
+        
+    if not validate_area_code(area_code):
+        flash('Invalid area code.', 'error')
+        return redirect(url_for('admin.unassigned', year=selected_year))
+
+    participant_model = ParticipantModel(g.db, selected_year)
+
+    if participant_model.assign_participant_to_area(participant_id, area_code, user['email']):
+        flash(f'Participant assigned to Area {area_code} successfully.', 'success')
+    else:
+        flash('Failed to assign participant.', 'error')
+
+    return redirect(url_for('admin.unassigned', year=selected_year))
+
+
+@admin_bp.route('/area/<area_code>')
+@require_admin
+def area_detail(area_code):
+    """View participants for a specific area."""
+    if not g.db:
+        return render_template('admin/area_detail.html', error="Database unavailable")
+
+    selected_year = int(request.args.get('year', datetime.now().year))
+    participant_model = ParticipantModel(g.db, selected_year)
+    available_years = ParticipantModel.get_available_years(g.db)
+
+    participants = participant_model.get_participants_by_area(area_code)
+    area_leaders = participant_model.get_leaders_by_area(area_code)
+    area_info = get_area_info(area_code)
+
+    # Get historical participants if requested
+    show_historical = request.args.get('historical') == 'true'
+    historical_participants = []
+    if show_historical:
+        historical_participants = participant_model.get_historical_participants(area_code, 3)
+
+    return render_template('admin/area_detail.html',
+                           area_code=area_code,
+                           participants=participants,
+                           area_leaders=area_leaders,
+                           area_info=area_info,
+                           historical_participants=historical_participants,
+                           show_historical=show_historical,
+                           selected_year=selected_year,
+                           available_years=available_years,
+                           current_user=get_current_user())
+
+
+@admin_bp.route('/leaders')
+@require_admin
+@limiter.limit(RATE_LIMITS['admin_general'])
+def leaders():
+    """Manage area leaders with CSV export support."""
+    if not g.db:
+        return render_template('admin/leaders.html', error="Database unavailable")
+
+    selected_year = int(request.args.get('year', datetime.now().year))
+    participant_model = ParticipantModel(g.db, selected_year)
+    available_years = ParticipantModel.get_available_years(g.db)
+
+    all_leaders = participant_model.get_leaders()
+    areas_without_leaders = participant_model.get_areas_without_leaders()
+    leadership_interested = participant_model.get_participants_interested_in_leadership()
+    all_areas = get_all_areas()
+
+    # Normalize leader data to ensure all fields are present (single-table design uses participant fields)
+    normalized_leaders = [normalize_participant_record(leader) for leader in all_leaders]
+
+    # Sort current leaders by area code then by first name
+    normalized_leaders.sort(key=lambda x: (x.get('assigned_area_leader', ''), x.get('first_name', '')))
+
+    # Sort potential leaders by area preference then by first name
+    leadership_interested.sort(key=lambda x: (x.get('preferred_area', ''), x.get('first_name', '')))
+
+    # Check if CSV export is requested
+    if request.args.get('format') == 'csv':
+        # Create CSV in memory
+        output = StringIO()
+        writer = csv.writer(output)
+
+        if normalized_leaders:
+            # Use participant field definitions for complete leader data
+            fieldnames = get_participant_csv_fields()
+
+            # Write CSV header
+            writer.writerow(fieldnames)
+
+            # Sort leaders by area, then by first name
+            sorted_leaders = sorted(normalized_leaders, key=lambda x: (x.get('assigned_area_leader', ''), x.get('first_name', '')))
+
+            # Write leader data
+            for leader in sorted_leaders:
+                row = []
+                for field in fieldnames:
+                    value = leader.get(field, get_participant_field_default(field))
+                    # Handle datetime objects
+                    if hasattr(value, 'strftime'):
+                        value = value.strftime('%Y-%m-%d %H:%M:%S')
+                    # Handle boolean values
+                    elif isinstance(value, bool):
+                        value = 'Yes' if value else 'No'
+                    # Apply CSV formula injection protection (defense in depth)
+                    row.append(escape_csv_formula(value))
+                writer.writerow(row)
+
+        # Create response
+        output.seek(0)
+        response = make_response(output.getvalue())
+        response.headers['Content-Disposition'] = f'attachment; filename=area_leaders_{selected_year}_{datetime.now().strftime("%Y%m%d")}.csv'
+        response.headers['Content-type'] = 'text/csv'
+
+        return response
+
+    current_year = datetime.now().year
+    is_historical = selected_year < current_year
+
+    return render_template('admin/leaders.html',
+                           all_leaders=normalized_leaders,
+                           areas_without_leaders=areas_without_leaders,
+                           leadership_interested=leadership_interested,
+                           all_areas=all_areas,
+                           get_area_info=get_area_info,
+                           selected_year=selected_year,
+                           available_years=available_years,
+                           current_year=current_year,
+                           is_historical=is_historical,
+                           current_user=get_current_user())
+
+
+@admin_bp.route('/add_leader', methods=['POST'])
+@require_admin
+@limiter.limit(RATE_LIMITS['admin_modify'], error_message=get_rate_limit_message('admin_modify'))
+def add_leader():
+    """Manually add a new area leader."""
+    if not g.db:
+        flash('Database unavailable.', 'error')
+        return redirect(url_for('admin.leaders'))
+
+    selected_year = int(request.form.get('year', datetime.now().year))
+    
+    # Get and sanitize form data
+    first_name = sanitize_name(request.form.get('first_name', ''))
+    last_name = sanitize_name(request.form.get('last_name', ''))
+    email = sanitize_email(request.form.get('email', ''))
+    phone = sanitize_phone(request.form.get('phone', ''))
+    area_code = request.form.get('area_code', '').strip().upper()
+    notes = sanitize_notes(request.form.get('notes', ''))
+    
+    # Security checks
+    user = get_current_user()
+    all_text_inputs = [first_name, last_name, phone, notes]
+    for text_input in all_text_inputs:
+        if is_suspicious_input(text_input):
+            log_security_event('Suspicious admin input', f'Add leader attempt with suspicious input', user.get('email'))
+            flash('Invalid input detected. Please check your entries.', 'error')
+            return redirect(url_for('admin.leaders', year=selected_year))
+
+    # Validate required fields
+    if not all([first_name, last_name, email, phone, area_code]):
+        flash('All required fields must be completed.', 'error')
+        return redirect(url_for('admin.leaders', year=selected_year))
+        
+    # Length validations
+    if len(first_name) > 100 or len(last_name) > 100:
+        flash('Names must be 100 characters or less.', 'error')
+        return redirect(url_for('admin.leaders', year=selected_year))
+
+    if len(email) > 254:
+        flash('Email address is too long.', 'error')
+        return redirect(url_for('admin.leaders', year=selected_year))
+
+    # Validate email format
+    if not validate_email_format(email):
+        flash('Please enter a valid email address.', 'error')
+        return redirect(url_for('admin.leaders', year=selected_year))
+
+    if len(phone) > 20:
+        flash('Phone number must be 20 characters or less.', 'error')
+        return redirect(url_for('admin.leaders', year=selected_year))
+
+    # Validate area code
+    if not validate_area_code(area_code):
+        flash(f'Invalid area code: {area_code}', 'error')
+        return redirect(url_for('admin.leaders', year=selected_year))
+
+    # Get additional form fields
+    phone2 = sanitize_phone(request.form.get('phone2', ''))
+    skill_level = request.form.get('skill_level', 'Expert').strip()
+    experience = request.form.get('experience', '3+ counts').strip()
+    has_binoculars = request.form.get('has_binoculars') == 'on'
+    spotting_scope = request.form.get('spotting_scope') == 'on'
+    interested_in_scribe = request.form.get('interested_in_scribe') == 'on'
+
+    # Validate skill level
+    valid_skill_levels = ['Newbie', 'Beginner', 'Intermediate', 'Expert']
+    if skill_level not in valid_skill_levels:
+        flash(f'Invalid skill level: {skill_level}', 'error')
+        return redirect(url_for('admin.leaders', year=selected_year))
+
+    # Initialize participant model
+    participant_model = ParticipantModel(g.db, selected_year)
+
+    try:
+        # Check if this exact person (identity) is already assigned to this area
+        existing_leaders_for_person = participant_model.get_leaders_by_identity(first_name, last_name, email)
+        for leader in existing_leaders_for_person:
+            if leader.get('assigned_area_leader') == area_code:
+                flash(f'{first_name} {last_name} is already assigned as a leader for Area {area_code}.', 'warning')
+                return redirect(url_for('admin.leaders', year=selected_year))
+
+        # Check if this person (identity) is already leading another area (one area per person rule)
+        current_leader_areas = participant_model.get_leaders_by_identity(first_name, last_name, email)
+        if current_leader_areas:
+            existing_area = current_leader_areas[0]['assigned_area_leader']
+            flash(f'{first_name} {last_name} is already leading Area {existing_area}. Each person can only lead one area.', 'error')
+            return redirect(url_for('admin.leaders', year=selected_year))
+
+        # Create the area leader record with full participant data
+        leader_data = {
+            'area_code': area_code,
+            'email': email,
+            'first_name': first_name,
+            'last_name': last_name,
+            'phone': phone,
+            'phone2': phone2,
+            'skill_level': skill_level,
+            'experience': experience,
+            'has_binoculars': has_binoculars,
+            'spotting_scope': spotting_scope,
+            'interested_in_scribe': interested_in_scribe,
+            'assigned_by': user['email'],
+            'assigned_at': datetime.now(),
+            'active': True,
+            'year': selected_year,
+            'created_from_participant': False,
+            'notes': notes if notes else None
+        }
+
+        leader_id = participant_model.add_leader(leader_data)
+        
+        if leader_id:
+            flash(f'Successfully added {first_name} {last_name} as leader for Area {area_code}.', 'success')
+        else:
+            flash('Failed to add leader. Please try again.', 'error')
+
+    except Exception as e:
+        logging.error(f"Error adding leader: {e}")
+        flash('An error occurred while adding the leader.', 'error')
+
+    return redirect(url_for('admin.leaders', year=selected_year))
+
+
+@admin_bp.route('/assign_leader', methods=['POST'])
+@require_admin
+def assign_leader():
+    """Assign a participant as area leader."""
+    if not g.db:
+        flash('Database unavailable.', 'error')
+        return redirect(url_for('admin.leaders'))
+
+    participant_id = request.form.get('participant_id')
+    area_code = request.form.get('area_code', '').strip().upper()
+    selected_year = int(request.form.get('year', datetime.now().year))
+
+    # Validate required fields
+    if not participant_id or not area_code:
+        flash('Participant ID and area code are required.', 'error')
+        return redirect(url_for('admin.leaders', year=selected_year))
+
+    # Validate area code
+    if not get_area_info(area_code):
+        flash(f'Invalid area code: {area_code}', 'error')
+        return redirect(url_for('admin.leaders', year=selected_year))
+
+    participant_model = ParticipantModel(g.db, selected_year)
+    user = get_current_user()
+
+    # Get participant details
+    participant = participant_model.get_participant(participant_id)
+    if not participant:
+        flash('Participant not found.', 'error')
+        return redirect(url_for('admin.leaders', year=selected_year))
+
+    try:
+        # Check if this person (identity) is already leading the SAME area
+        first_name = participant['first_name']
+        last_name = participant['last_name']
+        participant_email = participant['email']
+        leader_areas = participant_model.get_leaders_by_identity(first_name, last_name, participant_email)
+        for leader in leader_areas:
+            if leader.get('assigned_area_leader') == area_code:
+                flash(f'{first_name} {last_name} is already assigned as leader for Area {area_code}.', 'warning')
+                return redirect(url_for('admin.leaders', year=selected_year))
+
+        # Update participant record with leadership
+        # This will update their area to the new area and give them leadership
+        # If they were leading another area, this automatically changes it (one area per person)
+        participant_model.assign_area_leadership(participant_id, area_code, user['email'])
+
+        flash(f"Assigned {participant['first_name']} {participant['last_name']} as leader for Area {area_code}.",
+              'success')
+
+    except Exception as e:
+        logging.error(f"Error assigning leader: {e}")
+        flash('An error occurred while assigning the leader.', 'error')
+
+    return redirect(url_for('admin.leaders', year=selected_year))
+
+
+@admin_bp.route('/delete_participant/<participant_id>', methods=['POST'])
+@require_admin
+def delete_participant(participant_id):
+    """Delete a participant and log the removal."""
+    if not g.db:
+        flash('Database unavailable.', 'error')
+        return redirect(url_for('admin.participants'))
+
+    selected_year = int(request.form.get('year', datetime.now().year))
+    participant_model = ParticipantModel(g.db, selected_year)
+    removal_model = RemovalLogModel(g.db, selected_year)
+    user = get_current_user()
+
+    # Get participant info before deletion
+    participant = participant_model.get_participant(participant_id)
+    if not participant:
+        flash('Participant not found.', 'error')
+        return redirect(url_for('admin.participants', year=selected_year))
+
+    participant_name = f"{participant['first_name']} {participant['last_name']}"
+    area_code = participant.get('preferred_area', 'UNASSIGNED')
+    reason = request.form.get('reason', 'Removed by administrator')
+
+    # Check if participant is also a leader (needs synchronization)
+    is_leader = participant.get('is_leader', False)
+
+    # Delete participant
+    if participant_model.delete_participant(participant_id):
+        # Log the removal
+        removal_model.log_removal(
+            participant_name=participant_name,
+            area_code=area_code,
+            removed_by=user['email'],
+            reason=reason,
+            participant_email=participant.get('email', '')
+        )
+
+        # If participant was also a leader, deactivate corresponding leader records
+        if is_leader:
+            first_name = participant.get('first_name', '')
+            last_name = participant.get('last_name', '')
+            email = participant.get('email', '')
+
+            if first_name and last_name and email:
+                if participant_model.deactivate_leaders_by_identity(first_name, last_name, email, user['email']):
+                    flash(f'Participant {participant_name} and corresponding leader records removed successfully.', 'success')
+                else:
+                    flash(f'Participant {participant_name} removed, but failed to deactivate leader records. Please check leader management.', 'warning')
+            else:
+                flash(f'Participant {participant_name} removed, but leader cleanup skipped due to missing identity information.', 'warning')
+        else:
+            flash(f'Participant {participant_name} removed successfully.', 'success')
+    else:
+        flash('Failed to remove participant.', 'error')
+
+    return redirect(url_for('admin.participants', year=selected_year))
+
+
+@admin_bp.route('/export_csv')
+@require_admin
+@limiter.limit(RATE_LIMITS['admin_general'])
+def export_csv():
+    """Export all participants as CSV with formula injection protection."""
+    if not g.db:
+        flash('Database unavailable.', 'error')
+        return redirect(url_for('admin.dashboard'))
+
+    selected_year = int(request.args.get('year', datetime.now().year))
+    participant_model = ParticipantModel(g.db, selected_year)
+
+    participants = participant_model.get_all_participants()
+
+    # Create CSV in memory
+    output = StringIO()
+    writer = csv.writer(output)
+
+    # Sort participants: alphabetically by area → by participation type (regular/FEEDER) → by first name
+    def sort_key(p):
+        area = p.get('preferred_area', 'UNASSIGNED')
+        participation_type = p.get('participation_type', 'regular')
+        first_name = p.get('first_name', '').lower()
+        # Sort areas alphabetically, then regular before FEEDER within each area
+        type_order = 0 if participation_type == 'regular' else 1
+        return (area, type_order, first_name)
+    
+    sorted_participants = sorted(participants, key=sort_key)
+
+    if sorted_participants:
+        # Use centralized field definition to ensure consistent ordering and complete fields
+        fieldnames = get_participant_csv_fields()
+
+        # Write CSV header
+        writer.writerow(fieldnames)
+
+        # Write participant data
+        for p in sorted_participants:
+            row = []
+            for field in fieldnames:
+                value = p.get(field, get_participant_field_default(field))
+                # Handle datetime objects
+                if hasattr(value, 'strftime'):
+                    value = value.strftime('%Y-%m-%d %H:%M')
+                # Handle boolean values
+                elif isinstance(value, bool):
+                    value = 'Yes' if value else 'No'
+                # Apply CSV formula injection protection (defense in depth)
+                row.append(escape_csv_formula(value))
+            writer.writerow(row)
+
+    # Prepare response
+    response = make_response(output.getvalue())
+    response.headers[
+        'Content-Disposition'] = f'attachment; filename=cbc_participants_{selected_year}_{datetime.now().strftime("%Y%m%d")}.csv'
+    response.headers['Content-type'] = 'text/csv'
+
+    return response
+
+
+@admin_bp.route('/send_unassigned_digest', methods=['POST'])
+@require_admin
+def send_unassigned_digest():
+    """Manually trigger unassigned participant digest email."""
+    if not g.db:
+        flash('Database unavailable.', 'error')
+        return redirect(url_for('admin.dashboard'))
+
+    selected_year = int(request.form.get('year', datetime.now().year))
+    participant_model = ParticipantModel(g.db, selected_year)
+
+    unassigned_participants = participant_model.get_unassigned_participants()
+
+    if not unassigned_participants:
+        flash('No unassigned participants to report.', 'info')
+        return redirect(url_for('admin.dashboard', year=selected_year))
+
+    admin_emails = get_admin_emails()
+
+    if email_service.send_unassigned_digest(admin_emails, unassigned_participants):
+        flash(f'Unassigned participant digest sent to {len(admin_emails)} administrators.', 'success')
+    else:
+        flash('Failed to send digest email.', 'error')
+
+    return redirect(url_for('admin.dashboard', year=selected_year))
+
+
+@admin_bp.route('/edit_leader', methods=['POST'])
+@require_admin
+@limiter.limit(RATE_LIMITS['admin_modify'], error_message=get_rate_limit_message('admin_modify'))
+def edit_leader():
+    """Edit leader information with inline editing."""
+    if not g.db:
+        return jsonify({'success': False, 'message': 'Database unavailable'})
+
+    try:
+        # Parse JSON request
+        data = request.get_json()
+        if not data:
+            return jsonify({'success': False, 'message': 'No data provided'})
+
+        # Get and sanitize data
+        leader_id = data.get('participant_id', '').strip()
+        area_code = data.get('area_code', '').strip().upper()
+        first_name = sanitize_name(data.get('first_name', ''))
+        last_name = sanitize_name(data.get('last_name', ''))
+        email = sanitize_email(data.get('email', ''))
+        phone = sanitize_phone(data.get('phone', ''))
+        phone2 = sanitize_phone(data.get('phone2', ''))
+        selected_year = int(data.get('year', datetime.now().year))
+        
+        # Security checks
+        user = get_current_user()
+        all_text_inputs = [first_name, last_name, phone, phone2]
+        for text_input in all_text_inputs:
+            if is_suspicious_input(text_input):
+                log_security_event('Suspicious admin input', f'Edit leader attempt with suspicious input', user.get('email'))
+                return jsonify({'success': False, 'message': 'Invalid input detected'})
+
+        # Validate required fields
+        if not all([leader_id, area_code, first_name, last_name, email]):
+            return jsonify({'success': False, 'message': 'All fields are required except phone'})
+            
+        # Length validations
+        if len(first_name) > 100 or len(last_name) > 100:
+            return jsonify({'success': False, 'message': 'Names must be 100 characters or less'})
+            
+        if len(email) > 254:
+            return jsonify({'success': False, 'message': 'Email address is too long'})
+
+        # Validate email format
+        if not validate_email_format(email):
+            return jsonify({'success': False, 'message': 'Please enter a valid email address'})
+
+        if len(phone) > 20:
+            return jsonify({'success': False, 'message': 'Phone number must be 20 characters or less'})
+
+        if len(phone2) > 20:
+            return jsonify({'success': False, 'message': 'Secondary phone number must be 20 characters or less'})
+
+        # Validate area code
+        if not validate_area_code(area_code):
+            return jsonify({'success': False, 'message': f'Invalid area code: {area_code}'})
+
+        # Initialize models
+        participant_model = ParticipantModel(g.db, selected_year)
+
+        # Get current leader data
+        current_leader = participant_model.get_participant(leader_id)
+        if not current_leader:
+            return jsonify({'success': False, 'message': 'Leader not found'})
+
+        current_email = current_leader.get('email')
+        current_first_name = current_leader.get('first_name')
+        current_last_name = current_leader.get('last_name')
+        current_area = current_leader.get('assigned_area_leader')
+
+        # Check if identity is changing and if new identity is already leading another area
+        identity_changed = (first_name != current_first_name or
+                          last_name != current_last_name or
+                          email != current_email)
+
+        if identity_changed:
+            existing_leaders = participant_model.get_leaders_by_identity(first_name, last_name, email)
+            for existing_leader in existing_leaders:
+                if existing_leader['id'] != leader_id:  # Don't conflict with self
+                    existing_area = existing_leader.get('assigned_area_leader')
+                    return jsonify({'success': False, 'message': f'{first_name} {last_name} is already leading Area {existing_area}'})
+
+        # Update participant record
+        updates = {
+            'assigned_area_leader': area_code,
+            'first_name': first_name,
+            'last_name': last_name,
+            'email': email,
+            'phone': phone,
+            'phone2': phone2,
+            'updated_at': datetime.now()
+        }
+
+        if not participant_model.update_participant(leader_id, updates):
+            return jsonify({'success': False, 'message': 'Failed to update leader'})
+
+
+        return jsonify({'success': True, 'message': 'Leader updated successfully'})
+
+    except Exception as e:
+        logging.error(f"Error editing leader: {e}")
+        return jsonify({'success': False, 'message': f'Error updating leader: {str(e)}'})
+
+
+@admin_bp.route('/delete_leader', methods=['POST'])
+@require_admin
+def delete_leader():
+    """Delete (deactivate) a leader."""
+    if not g.db:
+        return jsonify({'success': False, 'message': 'Database unavailable'})
+
+    try:
+        # Parse JSON request
+        data = request.get_json()
+        if not data:
+            return jsonify({'success': False, 'message': 'No data provided'})
+
+        leader_id = data.get('leader_id')
+        selected_year = int(data.get('year', datetime.now().year))
+
+        if not leader_id:
+            return jsonify({'success': False, 'message': 'Leader ID is required'})
+
+        # Initialize models
+        participant_model = ParticipantModel(g.db, selected_year)
+        user = get_current_user()
+
+        # Get leader data before deletion
+        leader = participant_model.get_participant(leader_id)
+        if not leader:
+            return jsonify({'success': False, 'message': 'Leader not found'})
+
+        email = leader.get('email')
+
+        # Remove leader (deactivate)
+        if not participant_model.remove_leader(leader_id, user['email']):
+            return jsonify({'success': False, 'message': 'Failed to delete leader'})
+
+
+        return jsonify({'success': True, 'message': 'Leader deleted successfully'})
+
+    except Exception as e:
+        logging.error(f"Error deleting leader: {e}")
+        return jsonify({'success': False, 'message': f'Error deleting leader: {str(e)}'})
+
+
+@admin_bp.route('/edit_participant', methods=['POST'])
+@require_admin
+@limiter.limit(RATE_LIMITS['admin_modify'], error_message=get_rate_limit_message('admin_modify'))
+def edit_participant():
+    """Edit participant information with inline editing."""
+    if not g.db:
+        return jsonify({'success': False, 'message': 'Database unavailable'})
+
+    try:
+        # Parse JSON request
+        data = request.get_json()
+        if not data:
+            return jsonify({'success': False, 'message': 'No data provided'})
+
+        # Get and sanitize data
+        participant_id = data.get('participant_id', '').strip()
+        first_name = sanitize_name(data.get('first_name', ''))
+        last_name = sanitize_name(data.get('last_name', ''))
+        email = sanitize_email(data.get('email', ''))
+        phone = sanitize_phone(data.get('phone', ''))
+        phone2 = sanitize_phone(data.get('phone2', ''))
+        skill_level = data.get('skill_level', '').strip()
+        experience = data.get('experience', '').strip()
+        notes_to_organizers = sanitize_notes(data.get('notes_to_organizers', ''))
+        has_binoculars = bool(data.get('has_binoculars', False))
+        spotting_scope = bool(data.get('spotting_scope', False))
+        interested_in_leadership = bool(data.get('interested_in_leadership', False))
+        interested_in_scribe = bool(data.get('interested_in_scribe', False))
+        preferred_area = data.get('preferred_area', '').strip().upper() if data.get('preferred_area') else None
+        selected_year = int(data.get('year', datetime.now().year))
+
+        # Security checks
+        user = get_current_user()
+        all_text_inputs = [first_name, last_name, phone, phone2, experience, notes_to_organizers]
+        for text_input in all_text_inputs:
+            if is_suspicious_input(text_input):
+                log_security_event('Suspicious admin input', f'Edit participant attempt with suspicious input', user.get('email'))
+                return jsonify({'success': False, 'message': 'Invalid input detected'})
+
+        # Validate required fields
+        if not all([participant_id, first_name, last_name, email]):
+            return jsonify({'success': False, 'message': 'Participant ID, first name, last name, and email are required'})
+
+        # Length validations
+        if len(first_name) > 100 or len(last_name) > 100:
+            return jsonify({'success': False, 'message': 'Names must be 100 characters or less'})
+
+        if len(email) > 254:
+            return jsonify({'success': False, 'message': 'Email address is too long'})
+
+        # Validate email format
+        if not validate_email_format(email):
+            return jsonify({'success': False, 'message': 'Please enter a valid email address'})
+
+        if len(phone) > 20:
+            return jsonify({'success': False, 'message': 'Phone number must be 20 characters or less'})
+
+        if len(phone2) > 20:
+            return jsonify({'success': False, 'message': 'Secondary phone number must be 20 characters or less'})
+
+        # Validate skill level
+        valid_skill_levels = ['Newbie', 'Beginner', 'Intermediate', 'Expert']
+        if skill_level and skill_level not in valid_skill_levels:
+            return jsonify({'success': False, 'message': f'Invalid skill level: {skill_level}'})
+
+        # Validate experience
+        if experience and not validate_experience(experience):
+            return jsonify({'success': False, 'message': f'Invalid experience level: {experience}'})
+
+        # Validate area code if provided
+        if preferred_area and not validate_area_code(preferred_area):
+            return jsonify({'success': False, 'message': f'Invalid area code: {preferred_area}'})
+
+        # Initialize models
+        participant_model = ParticipantModel(g.db, selected_year)
+
+        # Get current participant data
+        current_participant = participant_model.get_participant(participant_id)
+        if not current_participant:
+            return jsonify({'success': False, 'message': 'Participant not found'})
+
+        # Build updates dictionary with only the fields being edited
+        updates = {
+            'first_name': first_name,
+            'last_name': last_name,
+            'email': email.lower(),
+            'updated_at': datetime.now()
+        }
+
+        # Only update these fields if they are explicitly provided in the request
+        if 'phone' in data:
+            updates['phone'] = phone
+        if 'phone2' in data:
+            updates['phone2'] = phone2
+        if 'skill_level' in data:
+            updates['skill_level'] = skill_level
+        if 'experience' in data:
+            updates['experience'] = experience
+        if 'notes_to_organizers' in data:
+            updates['notes_to_organizers'] = notes_to_organizers
+        if 'has_binoculars' in data:
+            updates['has_binoculars'] = has_binoculars
+        if 'spotting_scope' in data:
+            updates['spotting_scope'] = spotting_scope
+        if 'interested_in_leadership' in data:
+            updates['interested_in_leadership'] = interested_in_leadership
+        if 'interested_in_scribe' in data:
+            updates['interested_in_scribe'] = interested_in_scribe
+        # Track if area changed for reassignment logging
+        area_changed = False
+        old_area = None
+        if 'preferred_area' in data:
+            old_area = current_participant.get('preferred_area')
+            area_changed = preferred_area != old_area
+            updates['preferred_area'] = preferred_area
+            # If participant was a leader and area changed, remove leadership
+            if current_participant.get('is_leader') and area_changed:
+                updates['is_leader'] = False
+                updates['assigned_area_leader'] = None
+                updates['leadership_removed_by'] = user['email']
+                updates['leadership_removed_at'] = datetime.now()
+
+        if not participant_model.update_participant(participant_id, updates):
+            return jsonify({'success': False, 'message': 'Failed to update participant'})
+
+        # Log reassignment if area changed
+        if area_changed and old_area and preferred_area:
+            try:
+                reassignment_log = ReassignmentLogModel(g.db, selected_year)
+                reassignment_log.log_reassignment(
+                    participant_id, first_name, last_name, email,
+                    old_area, preferred_area, user['email']
+                )
+            except Exception as e:
+                logging.error(f"Error logging reassignment for participant {participant_id}: {e}")
+                # Don't fail the reassignment if logging fails, but log the error
+                return jsonify({
+                    'success': True,
+                    'message': f'Participant updated but reassignment logging failed: {str(e)}'
+                })
+
+        return jsonify({'success': True, 'message': 'Participant updated successfully'})
+
+    except Exception as e:
+        logging.error(f"Error editing participant: {e}")
+        return jsonify({'success': False, 'message': f'Error updating participant: {str(e)}'})
+
+
+# Email Test Trigger Routes (Test Server Only)
+# Only register these routes when TEST_MODE is enabled to prevent abuse on production
+
+def register_test_email_routes():
+    """Register test email routes only in test mode."""
+    import os
+    
+    @admin_bp.route('/test/trigger-team-updates', methods=['POST'])
+    @require_admin
+    def test_trigger_team_updates():
+        """Test trigger for twice-daily team update emails (test server only)."""
+        # Environment check: only work on test server
+        if not is_test_server():
+            return jsonify({'error': 'Test triggers only available on test server'}), 403
+        
+        try:
+            # Generate twice-daily team updates for all areas with leaders
+            results = generate_team_update_emails(current_app)
+            
+            message = f"Team update emails: {results['emails_sent']} sent, {results['areas_processed']} areas processed"
+            if results['errors']:
+                message += f", {len(results['errors'])} errors"
+                
+            return jsonify({
+                'success': True, 
+                'message': message,
+                'details': results
+            })
+            
+        except Exception as e:
+            logging.error(f"Error in test_trigger_team_updates: {e}")
+            return jsonify({
+                'success': False, 
+                'error': f'Error generating team update emails: {str(e)}'
+            }), 500
+
+    @admin_bp.route('/test/trigger-weekly-summaries', methods=['POST'])
+    @require_admin 
+    def test_trigger_weekly_summaries():
+        """Test trigger for weekly summary emails (test server only)."""
+        # Environment check: only work on test server
+        if not is_test_server():
+            return jsonify({'error': 'Test triggers only available on test server'}), 403
+        
+        try:
+            # Generate weekly summaries for all areas with leaders
+            results = generate_weekly_summary_emails(current_app)
+            
+            message = f"Weekly summary emails: {results['emails_sent']} sent, {results['areas_processed']} areas processed"
+            if results['errors']:
+                message += f", {len(results['errors'])} errors"
+                
+            return jsonify({
+                'success': True, 
+                'message': message,
+                'details': results
+            })
+            
+        except Exception as e:
+            logging.error(f"Error in test_trigger_weekly_summaries: {e}")
+            return jsonify({
+                'success': False, 
+                'error': f'Error generating weekly summary emails: {str(e)}'
+            }), 500
+
+    @admin_bp.route('/test/trigger-admin-digest', methods=['POST'])
+    @require_admin
+    def test_trigger_admin_digest():
+        """Test trigger for daily admin digest email (test server only)."""
+        # Environment check: only work on test server
+        if not is_test_server():
+            return jsonify({'error': 'Test triggers only available on test server'}), 403
+        
+        try:
+            # Generate admin digest
+            results = generate_admin_digest_email(current_app)
+            
+            if results['unassigned_count'] == 0:
+                message = "Admin digest: No unassigned participants found"
+            else:
+                message = f"Admin digest: {results['emails_sent']} email sent for {results['unassigned_count']} unassigned participants"
+                
+            if results['errors']:
+                message += f", {len(results['errors'])} errors"
+                
+            return jsonify({
+                'success': True, 
+                'message': message,
+                'details': results
+            })
+            
+        except Exception as e:
+            logging.error(f"Error in test_trigger_admin_digest: {e}")
+            return jsonify({
+                'success': False, 
+                'error': f'Error generating admin digest email: {str(e)}'
+            }), 500
+
+
+@admin_bp.route('/area-signup-type')
+@require_admin
+@limiter.limit(RATE_LIMITS['admin_general'])
+def area_signup_type():
+    """Manage area signup types (open vs admin-only)."""
+    if not g.db:
+        return render_template('admin/area_signup_type.html', error="Database unavailable")
+
+    # Get selected year from query params, default to current year
+    selected_year = int(request.args.get('year', datetime.now().year))
+
+    # Get available years
+    available_years = ParticipantModel.get_available_years(g.db)
+
+    # Get all areas and their signup types
+    signup_type_model = AreaSignupTypeModel(g.db)
+
+    # Initialize all areas on first access (ensures all areas exist in Firestore)
+    try:
+        signup_type_model.initialize_all_areas()
+    except Exception as e:
+        logging.error(f"Error initializing area signup types: {e}")
+
+    signup_types = signup_type_model.get_all_signup_types()
+
+    # Organize by type for display
+    open_areas = [code for code, settings in sorted(signup_types.items())
+                  if not settings.get('admin_assignment_only', False)]
+    admin_only_areas = [code for code, settings in sorted(signup_types.items())
+                        if settings.get('admin_assignment_only', False)]
+
+    return render_template('admin/area_signup_type.html',
+                           selected_year=selected_year,
+                           available_years=available_years,
+                           signup_types=signup_types,
+                           open_areas=open_areas,
+                           admin_only_areas=admin_only_areas,
+                           all_areas=get_all_areas(),
+                           get_area_info=get_area_info,
+                           current_user=get_current_user())
+
+
+@admin_bp.route('/api/update-area-signup-type', methods=['POST'])
+@require_admin
+def update_area_signup_type_api():
+    """API endpoint to update area signup type."""
+    if not g.db:
+        return jsonify({'success': False, 'error': 'Database unavailable'}), 500
+
+    try:
+        data = request.get_json()
+        area_code = data.get('area_code', '').strip().upper()
+        admin_assignment_only = data.get('admin_assignment_only', False)
+
+        if not area_code:
+            return jsonify({'success': False, 'error': 'Area code is required'}), 400
+
+        # Validate area code
+        if area_code not in get_all_areas():
+            return jsonify({'success': False, 'error': f'Invalid area code: {area_code}'}), 400
+
+        # Update signup type
+        signup_type_model = AreaSignupTypeModel(g.db)
+        user = get_current_user()
+        success = signup_type_model.set_admin_assignment_only(
+            area_code,
+            admin_assignment_only,
+            updated_by=user.get('email') if user else 'unknown'
+        )
+
+        if success:
+            new_type = 'Admin Only' if admin_assignment_only else 'Open'
+            return jsonify({
+                'success': True,
+                'message': f'Area {area_code} is now {new_type}',
+                'area_code': area_code,
+                'admin_assignment_only': admin_assignment_only
+            })
+        else:
+            return jsonify({'success': False, 'error': 'Failed to update area signup type'}), 500
+
+    except Exception as e:
+        logging.error(f"Error updating area signup type: {e}")
+        return jsonify({'success': False, 'error': str(e)}), 500
+
+
+# Only register test routes when TEST_MODE is enabled
+if os.getenv('TEST_MODE', '').lower() == 'true':
     register_test_email_routes()